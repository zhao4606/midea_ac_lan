--- conflicted
+++ resolved
@@ -1,36 +1,15 @@
-<<<<<<< HEAD
 from homeassistant.components.number import NumberEntity
 from homeassistant.const import CONF_DEVICE_ID, CONF_SWITCHES, Platform
 
 from .const import DEVICES, DOMAIN
 from .midea_devices import MIDEA_DEVICES
 from .midea_entity import MideaEntity
-=======
-from .midea_entity import MideaEntity
-from .midea_devices import MIDEA_DEVICES
-from homeassistant.components.number import NumberEntity
-from homeassistant.const import (
-    Platform,
-    CONF_DEVICE_ID,
-    CONF_SWITCHES
-)
-from .const import (
-    DOMAIN,
-    DEVICES,
-)
->>>>>>> 2c3760ca
 
 
 async def async_setup_entry(hass, config_entry, async_add_entities):
     device_id = config_entry.data.get(CONF_DEVICE_ID)
     device = hass.data[DOMAIN][DEVICES].get(device_id)
-<<<<<<< HEAD
     extra_switches = config_entry.options.get(CONF_SWITCHES, [])
-=======
-    extra_switches = config_entry.options.get(
-        CONF_SWITCHES, []
-    )
->>>>>>> 2c3760ca
     numbers = []
     for entity_key, config in MIDEA_DEVICES[device.device_type]["entities"].items():
         if config["type"] == Platform.NUMBER and entity_key in extra_switches:
@@ -48,7 +27,6 @@
 
     @property
     def native_min_value(self):
-<<<<<<< HEAD
         return (
             self._min_value
             if isinstance(self._min_value, int)
@@ -82,26 +60,6 @@
                 else getattr(self._device, self._step_value)
             )
         )
-=======
-        return self._min_value if (type(self._min_value) is int) else \
-            self._device.get_attribute(attr=self._min_value) \
-            if self._device.get_attribute(attr=self._min_value) else \
-            getattr(self._device, self._min_value)
-
-    @property
-    def native_max_value(self):
-        return self._max_value if (type(self._max_value) is int) else \
-            self._device.get_attribute(attr=self._max_value) \
-            if self._device.get_attribute(attr=self._max_value) else \
-            getattr(self._device, self._max_value)
-
-    @property
-    def native_step(self):
-        return self._step_value if (type(self._step_value) is int) else \
-            self._device.get_attribute(attr=self._step_value) \
-            if self._device.get_attribute(attr=self._step_value) else \
-            getattr(self._device, self._step_value)
->>>>>>> 2c3760ca
 
     @property
     def native_value(self):
