--- conflicted
+++ resolved
@@ -1,13 +1,9 @@
-<<<<<<< HEAD
 """
 const.py
 """
 
 from homeassistant.const import Platform
 
-=======
-from homeassistant.const import Platform
->>>>>>> 2c3760ca
 DOMAIN = "midea_ac_lan"
 COMPONENT = "component"
 DEVICES = "devices"
@@ -19,7 +15,6 @@
 CONF_REFRESH_INTERVAL = "refresh_interval"
 EXTRA_SENSOR = [Platform.SENSOR, Platform.BINARY_SENSOR]
 EXTRA_SWITCH = [Platform.SWITCH, Platform.LOCK, Platform.SELECT, Platform.NUMBER]
-<<<<<<< HEAD
 EXTRA_CONTROL = [
     Platform.CLIMATE,
     Platform.WATER_HEATER,
@@ -27,8 +22,4 @@
     Platform.HUMIDIFIER,
     Platform.LIGHT,
 ] + EXTRA_SWITCH
-=======
-EXTRA_CONTROL = [Platform.CLIMATE, Platform.WATER_HEATER, Platform.FAN, Platform.HUMIDIFIER, Platform.LIGHT] + \
-                EXTRA_SWITCH
->>>>>>> 2c3760ca
 ALL_PLATFORM = EXTRA_SENSOR + EXTRA_CONTROL