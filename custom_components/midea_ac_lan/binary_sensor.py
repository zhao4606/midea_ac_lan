--- conflicted
+++ resolved
@@ -1,4 +1,3 @@
-<<<<<<< HEAD
 """
 binary_sensor.py
 """
@@ -18,24 +17,6 @@
     device_id = config_entry.data.get(CONF_DEVICE_ID)
     device = hass.data[DOMAIN][DEVICES].get(device_id)
     extra_sensors = config_entry.options.get(CONF_SENSORS, [])
-=======
-from homeassistant.components.binary_sensor import BinarySensorEntity
-from homeassistant.const import Platform, CONF_DEVICE_ID, CONF_SENSORS
-from .const import (
-    DOMAIN,
-    DEVICES
-)
-from .midea_entity import MideaEntity
-from .midea_devices import MIDEA_DEVICES
-
-
-async def async_setup_entry(hass, config_entry, async_add_entities):
-    device_id = config_entry.data.get(CONF_DEVICE_ID)
-    device = hass.data[DOMAIN][DEVICES].get(device_id)
-    extra_sensors = config_entry.options.get(
-        CONF_SENSORS, []
-    )
->>>>>>> 2c3760ca
     binary_sensors = []
     for entity_key, config in MIDEA_DEVICES[device.device_type]["entities"].items():
         if config["type"] == Platform.BINARY_SENSOR and entity_key in extra_sensors:
@@ -45,7 +26,6 @@
 
 
 class MideaSensor(MideaEntity, BinarySensorEntity):
-<<<<<<< HEAD
     """
     MideaSensor
     """
@@ -55,18 +35,11 @@
         """
         device_class
         """
-=======
-    @property
-    def device_class(self):
->>>>>>> 2c3760ca
         return self._config.get("device_class")
 
     @property
     def is_on(self):
-<<<<<<< HEAD
         """
         is_on
         """
-=======
->>>>>>> 2c3760ca
         return self._device.get_attribute(self._entity_key)