--- conflicted
+++ resolved
@@ -1,4384 +1,2191 @@
-<<<<<<< HEAD
-from homeassistant.components.binary_sensor import BinarySensorDeviceClass
-from homeassistant.components.sensor import SensorDeviceClass, SensorStateClass
-from homeassistant.const import (
-    CONCENTRATION_MICROGRAMS_PER_CUBIC_METER,
-    CONCENTRATION_PARTS_PER_MILLION,
-    PERCENTAGE,
-    Platform,
-    UnitOfEnergy,
-    UnitOfPower,
-    UnitOfTemperature,
-    UnitOfTime,
-    UnitOfVolume,
-)
-from midealocal.devices.a1 import DeviceAttributes as A1Attributes
-from midealocal.devices.ac import DeviceAttributes as ACAttributes
-from midealocal.devices.b0 import DeviceAttributes as B0Attributes
-from midealocal.devices.b1 import DeviceAttributes as B1Attributes
-from midealocal.devices.b3 import DeviceAttributes as B3Attributes
-from midealocal.devices.b4 import DeviceAttributes as B4Attributes
-from midealocal.devices.b6 import DeviceAttributes as B6Attributes
-from midealocal.devices.bf import DeviceAttributes as BFAttributes
-from midealocal.devices.c2 import DeviceAttributes as C2Attributes
-from midealocal.devices.c3 import DeviceAttributes as C3Attributes
-from midealocal.devices.ca import DeviceAttributes as CAAttributes
-from midealocal.devices.cc import DeviceAttributes as CCAttributes
-from midealocal.devices.cd import DeviceAttributes as CDAttributes
-from midealocal.devices.ce import DeviceAttributes as CEAttributes
-from midealocal.devices.cf import DeviceAttributes as CFAttributes
-from midealocal.devices.da import DeviceAttributes as DAAttributes
-from midealocal.devices.db import DeviceAttributes as DBAttributes
-from midealocal.devices.dc import DeviceAttributes as DCAttributes
-from midealocal.devices.e1 import DeviceAttributes as E1Attributes
-from midealocal.devices.e2 import DeviceAttributes as E2Attributes
-from midealocal.devices.e3 import DeviceAttributes as E3Attributes
-from midealocal.devices.e6 import DeviceAttributes as E6Attributes
-from midealocal.devices.e8 import DeviceAttributes as E8Attributes
-from midealocal.devices.ea import DeviceAttributes as EAAttributes
-from midealocal.devices.ec import DeviceAttributes as ECAttributes
-from midealocal.devices.ed import DeviceAttributes as EDAttributes
-from midealocal.devices.fa import DeviceAttributes as FAAttributes
-from midealocal.devices.fb import DeviceAttributes as FBAttributes
-from midealocal.devices.fc import DeviceAttributes as FCAttributes
-from midealocal.devices.fd import DeviceAttributes as FDAttributes
-from midealocal.devices.x26 import DeviceAttributes as X26Attributes
-from midealocal.devices.x34 import DeviceAttributes as X34Attributes
-from midealocal.devices.x40 import DeviceAttributes as X40Attributes
-
-MIDEA_DEVICES = {
-    0x13: {
-        "name": "Light",
-        "entities": {
-            "light": {"type": Platform.LIGHT, "icon": "mdi:lightbulb", "default": True}
-        },
-    },
-    0x26: {
-        "name": "Bathroom Master",
-        "entities": {
-            X26Attributes.current_temperature: {
-                "type": Platform.SENSOR,
-                "name": "Current Temperature",
-                "device_class": SensorDeviceClass.TEMPERATURE,
-                "unit": UnitOfTemperature.CELSIUS,
-                "state_class": SensorStateClass.MEASUREMENT,
-            },
-            X26Attributes.current_humidity: {
-                "type": Platform.SENSOR,
-                "name": "Current Humidity",
-                "device_class": SensorDeviceClass.HUMIDITY,
-                "unit": PERCENTAGE,
-                "state_class": SensorStateClass.MEASUREMENT,
-            },
-            X26Attributes.current_radar: {
-                "type": Platform.BINARY_SENSOR,
-                "name": "Occupancy Status",
-                "device_class": BinarySensorDeviceClass.MOVING,
-            },
-            X26Attributes.main_light: {
-                "type": Platform.SWITCH,
-                "name": "Main Light",
-                "icon": "mdi:lightbulb",
-            },
-            X26Attributes.night_light: {
-                "type": Platform.SWITCH,
-                "name": "Night Light",
-                "icon": "mdi:lightbulb",
-            },
-            X26Attributes.mode: {
-                "type": Platform.SELECT,
-                "name": "Mode",
-                "options": "preset_modes",
-                "icon": "mdi:fan",
-            },
-            X26Attributes.direction: {
-                "type": Platform.SELECT,
-                "name": "Direction",
-                "options": "directions",
-                "icon": "mdi:arrow-split-vertical",
-            },
-        },
-    },
-    0x34: {
-        "name": "Sink Dishwasher",
-        "entities": {
-            X34Attributes.door: {
-                "type": Platform.BINARY_SENSOR,
-                "name": "Door",
-                "icon": "mdi:box-shadow",
-                "device_class": BinarySensorDeviceClass.DOOR,
-            },
-            X34Attributes.rinse_aid: {
-                "type": Platform.BINARY_SENSOR,
-                "name": "Rinse Aid Shortage",
-                "icon": "mdi:bottle-tonic",
-                "device_class": BinarySensorDeviceClass.PROBLEM,
-            },
-            X34Attributes.salt: {
-                "type": Platform.BINARY_SENSOR,
-                "name": "Salt Shortage",
-                "icon": "mdi:drag",
-                "device_class": BinarySensorDeviceClass.PROBLEM,
-            },
-            X34Attributes.humidity: {
-                "type": Platform.SENSOR,
-                "name": "Humidity",
-                "device_class": SensorDeviceClass.HUMIDITY,
-                "unit": PERCENTAGE,
-                "state_class": SensorStateClass.MEASUREMENT,
-            },
-            X34Attributes.progress: {
-                "type": Platform.SENSOR,
-                "name": "Progress",
-                "icon": "mdi:rotate-360",
-            },
-            X34Attributes.status: {
-                "type": Platform.SENSOR,
-                "name": "Status",
-                "icon": "mdi:information",
-            },
-            X34Attributes.storage_remaining: {
-                "type": Platform.SENSOR,
-                "name": "Storage Remaining",
-                "icon": "mdi:progress-clock",
-                "unit": UnitOfTime.HOURS,
-                "state_class": SensorStateClass.MEASUREMENT,
-            },
-            X34Attributes.temperature: {
-                "type": Platform.SENSOR,
-                "name": "Temperature",
-                "device_class": SensorDeviceClass.TEMPERATURE,
-                "unit": UnitOfTemperature.CELSIUS,
-                "state_class": SensorStateClass.MEASUREMENT,
-            },
-            X34Attributes.time_remaining: {
-                "type": Platform.SENSOR,
-                "name": "Time Remaining",
-                "icon": "mdi:progress-clock",
-                "unit": UnitOfTime.MINUTES,
-                "state_class": SensorStateClass.MEASUREMENT,
-            },
-            X34Attributes.child_lock: {"type": Platform.LOCK, "name": "Child Lock"},
-            X34Attributes.power: {
-                "type": Platform.SWITCH,
-                "name": "Power",
-                "icon": "mdi:power",
-            },
-            X34Attributes.storage: {
-                "type": Platform.SWITCH,
-                "name": "Storage",
-                "icon": "mdi:repeat-variant",
-            },
-            X34Attributes.mode: {
-                "type": Platform.SENSOR,
-                "name": "Working Mode",
-                "icon": "mdi:dishwasher",
-            },
-            X34Attributes.error_code: {
-                "type": Platform.SENSOR,
-                "name": "Error Code",
-                "icon": "mdi:alert-box",
-            },
-            X34Attributes.softwater: {
-                "type": Platform.SENSOR,
-                "name": "Softwater Level",
-                "icon": "mdi:shaker-outline",
-            },
-            X34Attributes.bright: {
-                "type": Platform.SENSOR,
-                "name": "Bright Level",
-                "icon": "mdi:star-four-points",
-            },
-        },
-    },
-    0x40: {
-        "name": "Integrated Ceiling Fan",
-        "entities": {
-            "fan": {"type": Platform.FAN, "icon": "mdi:fan", "default": True},
-            X40Attributes.current_temperature: {
-                "type": Platform.SENSOR,
-                "name": "Current Temperature",
-                "device_class": SensorDeviceClass.TEMPERATURE,
-                "unit": UnitOfTemperature.CELSIUS,
-                "state_class": SensorStateClass.MEASUREMENT,
-            },
-            X40Attributes.light: {
-                "type": Platform.SWITCH,
-                "name": "Light",
-                "icon": "mdi:lightbulb",
-            },
-            X40Attributes.ventilation: {
-                "type": Platform.SWITCH,
-                "name": "Ventilation",
-                "icon": "mdi:air-filter",
-            },
-            X40Attributes.smelly_sensor: {
-                "type": Platform.SWITCH,
-                "name": "Smelly Sensor",
-                "icon": "mdi:scent",
-            },
-            X40Attributes.direction: {
-                "type": Platform.SELECT,
-                "name": "Direction",
-                "options": "directions",
-                "icon": "mdi:arrow-split-vertical",
-            },
-        },
-    },
-    0xA1: {
-        "name": "Dehumidifier",
-        "entities": {
-            "humidifier": {
-                "type": Platform.HUMIDIFIER,
-                "icon": "mdi:air-humidifier",
-                "default": True,
-            },
-            A1Attributes.child_lock: {"type": Platform.LOCK, "name": "Child Lock"},
-            A1Attributes.anion: {
-                "type": Platform.SWITCH,
-                "name": "Anion",
-                "icon": "mdi:vanish",
-            },
-            A1Attributes.prompt_tone: {
-                "type": Platform.SWITCH,
-                "name": "Prompt Tone",
-                "icon": "mdi:bell",
-            },
-            A1Attributes.power: {
-                "type": Platform.SWITCH,
-                "name": "Power",
-                "icon": "mdi:power",
-            },
-            A1Attributes.swing: {
-                "type": Platform.SWITCH,
-                "name": "swing",
-                "icon": "mdi:pan-horizontal",
-            },
-            A1Attributes.fan_speed: {
-                "type": Platform.SELECT,
-                "name": "Fan Speed",
-                "options": "fan_speeds",
-                "icon": "mdi:fan",
-            },
-            A1Attributes.water_level_set: {
-                "type": Platform.SELECT,
-                "name": "Water Level Setting",
-                "options": "water_level_sets",
-                "icon": "mdi:cup-water",
-            },
-            A1Attributes.current_humidity: {
-                "type": Platform.SENSOR,
-                "name": "Current Humidity",
-                "device_class": SensorDeviceClass.HUMIDITY,
-                "unit": PERCENTAGE,
-                "state_class": SensorStateClass.MEASUREMENT,
-            },
-            A1Attributes.current_temperature: {
-                "type": Platform.SENSOR,
-                "name": "Current Temperature",
-                "device_class": SensorDeviceClass.TEMPERATURE,
-                "unit": UnitOfTemperature.CELSIUS,
-                "state_class": SensorStateClass.MEASUREMENT,
-            },
-            A1Attributes.tank: {
-                "type": Platform.SENSOR,
-                "name": "Tank",
-                "icon": "mdi:cup-water",
-                "unit": PERCENTAGE,
-                "state_class": SensorStateClass.MEASUREMENT,
-            },
-            A1Attributes.tank_full: {
-                "type": Platform.BINARY_SENSOR,
-                "name": "Tank status",
-                "icon": "mdi:alert-circle",
-                "device_class": BinarySensorDeviceClass.PROBLEM,
-            },
-        },
-    },
-    0xAC: {
-        "name": "Air Conditioner",
-        "entities": {
-            "climate": {
-                "type": Platform.CLIMATE,
-                "icon": "mdi:air-conditioner",
-                "default": True,
-            },
-            "fresh_air": {"type": Platform.FAN, "icon": "mdi:fan", "name": "Fresh Air"},
-            ACAttributes.aux_heating: {
-                "type": Platform.SWITCH,
-                "name": "Aux Heating",
-                "icon": "mdi:heat-wave",
-            },
-            ACAttributes.boost_mode: {
-                "type": Platform.SWITCH,
-                "name": "Boost Mode",
-                "icon": "mdi:turbine",
-            },
-            ACAttributes.breezeless: {
-                "type": Platform.SWITCH,
-                "name": "Breezeless",
-                "icon": "mdi:tailwind",
-            },
-            ACAttributes.comfort_mode: {
-                "type": Platform.SWITCH,
-                "name": "Comfort Mode",
-                "icon": "mdi:alpha-c-circle",
-            },
-            ACAttributes.dry: {
-                "type": Platform.SWITCH,
-                "name": "Dry",
-                "icon": "mdi:air-filter",
-            },
-            ACAttributes.eco_mode: {
-                "type": Platform.SWITCH,
-                "name": "ECO Mode",
-                "icon": "mdi:leaf-circle",
-            },
-            ACAttributes.frost_protect: {
-                "type": Platform.SWITCH,
-                "name": "Frost Protect",
-                "icon": "mdi:snowflake-alert",
-            },
-            ACAttributes.indirect_wind: {
-                "type": Platform.SWITCH,
-                "name": "Indirect Wind",
-                "icon": "mdi:tailwind",
-            },
-            ACAttributes.natural_wind: {
-                "type": Platform.SWITCH,
-                "name": "Natural Wind",
-                "icon": "mdi:tailwind",
-            },
-            ACAttributes.prompt_tone: {
-                "type": Platform.SWITCH,
-                "name": "Prompt Tone",
-                "icon": "mdi:bell",
-            },
-            ACAttributes.power: {
-                "type": Platform.SWITCH,
-                "name": "Power",
-                "icon": "mdi:power",
-            },
-            ACAttributes.screen_display: {
-                "type": Platform.SWITCH,
-                "name": "Screen Display",
-                "icon": "mdi:television-ambient-light",
-            },
-            ACAttributes.screen_display_alternate: {
-                "type": Platform.SWITCH,
-                "name": "Screen Display Alternate",
-                "icon": "mdi:television-ambient-light",
-            },
-            ACAttributes.sleep_mode: {
-                "type": Platform.SWITCH,
-                "name": "Sleep Mode",
-                "icon": "mdi:power-sleep",
-            },
-            ACAttributes.smart_eye: {
-                "type": Platform.SWITCH,
-                "name": "Smart Eye",
-                "icon": "mdi:eye",
-            },
-            ACAttributes.swing_horizontal: {
-                "type": Platform.SWITCH,
-                "name": "Swing Horizontal",
-                "icon": "mdi:arrow-split-vertical",
-            },
-            ACAttributes.swing_vertical: {
-                "type": Platform.SWITCH,
-                "name": "Swing Vertical",
-                "icon": "mdi:arrow-split-horizontal",
-            },
-            ACAttributes.full_dust: {
-                "type": Platform.BINARY_SENSOR,
-                "name": "Full of Dust",
-                "icon": "mdi:alert-circle",
-                "device_class": BinarySensorDeviceClass.PROBLEM,
-            },
-            ACAttributes.indoor_humidity: {
-                "type": Platform.SENSOR,
-                "name": "Indoor Humidity",
-                "device_class": SensorDeviceClass.HUMIDITY,
-                "unit": PERCENTAGE,
-                "state_class": SensorStateClass.MEASUREMENT,
-            },
-            ACAttributes.indoor_temperature: {
-                "type": Platform.SENSOR,
-                "name": "Indoor Temperature",
-                "device_class": SensorDeviceClass.TEMPERATURE,
-                "unit": UnitOfTemperature.CELSIUS,
-                "state_class": SensorStateClass.MEASUREMENT,
-            },
-            ACAttributes.outdoor_temperature: {
-                "type": Platform.SENSOR,
-                "name": "Outdoor Temperature",
-                "device_class": SensorDeviceClass.TEMPERATURE,
-                "unit": UnitOfTemperature.CELSIUS,
-                "state_class": SensorStateClass.MEASUREMENT,
-            },
-            ACAttributes.total_energy_consumption: {
-                "type": Platform.SENSOR,
-                "name": "Total Energy Consumption",
-                "device_class": SensorDeviceClass.ENERGY,
-                "unit": UnitOfEnergy.KILO_WATT_HOUR,
-                "state_class": SensorStateClass.TOTAL_INCREASING,
-            },
-            ACAttributes.current_energy_consumption: {
-                "type": Platform.SENSOR,
-                "name": "Current Energy Consumption",
-                "device_class": SensorDeviceClass.ENERGY,
-                "unit": UnitOfEnergy.KILO_WATT_HOUR,
-                "state_class": SensorStateClass.TOTAL_INCREASING,
-            },
-            ACAttributes.realtime_power: {
-                "type": Platform.SENSOR,
-                "name": "Realtime Power",
-                "device_class": SensorDeviceClass.POWER,
-                "unit": UnitOfPower.WATT,
-                "state_class": SensorStateClass.MEASUREMENT,
-            },
-        },
-    },
-    0xB0: {
-        "name": "Microwave Oven",
-        "entities": {
-            B0Attributes.door: {
-                "type": Platform.BINARY_SENSOR,
-                "name": "Door",
-                "icon": "mdi:box-shadow",
-                "device_class": BinarySensorDeviceClass.DOOR,
-            },
-            B0Attributes.tank_ejected: {
-                "type": Platform.BINARY_SENSOR,
-                "name": "Tank Ejected",
-                "icon": "mdi:cup-water",
-                "device_class": BinarySensorDeviceClass.PROBLEM,
-            },
-            B0Attributes.water_change_reminder: {
-                "type": Platform.BINARY_SENSOR,
-                "name": "Water Change Reminder",
-                "icon": "mdi:cup-water",
-                "device_class": BinarySensorDeviceClass.PROBLEM,
-            },
-            B0Attributes.water_shortage: {
-                "type": Platform.BINARY_SENSOR,
-                "name": "Water Shortage",
-                "icon": "mdi:cup-water",
-                "device_class": BinarySensorDeviceClass.PROBLEM,
-            },
-            B0Attributes.current_temperature: {
-                "type": Platform.SENSOR,
-                "name": "Current Temperature",
-                "device_class": SensorDeviceClass.TEMPERATURE,
-                "unit": UnitOfTemperature.CELSIUS,
-                "state_class": SensorStateClass.MEASUREMENT,
-            },
-            B0Attributes.status: {
-                "type": Platform.SENSOR,
-                "name": "Status",
-                "icon": "mdi:information",
-            },
-            B0Attributes.time_remaining: {
-                "type": Platform.SENSOR,
-                "name": "Time Remaining",
-                "icon": "mdi:progress-clock",
-                "unit": UnitOfTime.SECONDS,
-                "state_class": SensorStateClass.MEASUREMENT,
-            },
-        },
-    },
-    0xB1: {
-        "name": "Electric Oven",
-        "entities": {
-            B1Attributes.door: {
-                "type": Platform.BINARY_SENSOR,
-                "name": "Door",
-                "icon": "mdi:box-shadow",
-                "device_class": BinarySensorDeviceClass.DOOR,
-            },
-            B1Attributes.tank_ejected: {
-                "type": Platform.BINARY_SENSOR,
-                "name": "Tank ejected",
-                "icon": "mdi:cup-water",
-                "device_class": BinarySensorDeviceClass.PROBLEM,
-            },
-            B1Attributes.water_change_reminder: {
-                "type": Platform.BINARY_SENSOR,
-                "name": "Water Change Reminder",
-                "icon": "mdi:cup-water",
-                "device_class": BinarySensorDeviceClass.PROBLEM,
-            },
-            B1Attributes.water_shortage: {
-                "type": Platform.BINARY_SENSOR,
-                "name": "Water Shortage",
-                "icon": "mdi:cup-water",
-                "device_class": BinarySensorDeviceClass.PROBLEM,
-            },
-            B1Attributes.current_temperature: {
-                "type": Platform.SENSOR,
-                "name": "Current Temperature",
-                "device_class": SensorDeviceClass.TEMPERATURE,
-                "unit": UnitOfTemperature.CELSIUS,
-                "state_class": SensorStateClass.MEASUREMENT,
-            },
-            B1Attributes.status: {
-                "type": Platform.SENSOR,
-                "name": "Status",
-                "icon": "mdi:information",
-            },
-            B1Attributes.time_remaining: {
-                "type": Platform.SENSOR,
-                "name": "Time Remaining",
-                "icon": "mdi:progress-clock",
-                "unit": UnitOfTime.SECONDS,
-                "state_class": SensorStateClass.MEASUREMENT,
-            },
-        },
-    },
-    0xB3: {
-        "name": "Dish Sterilizer",
-        "entities": {
-            B3Attributes.top_compartment_door: {
-                "type": Platform.BINARY_SENSOR,
-                "name": "Top Compartment Door",
-                "icon": "mdi:box-shadow",
-                "device_class": BinarySensorDeviceClass.DOOR,
-            },
-            B3Attributes.top_compartment_preheating: {
-                "type": Platform.BINARY_SENSOR,
-                "name": "Top Compartment Preheating",
-                "icon": "mdi:heat-wave",
-                "device_class": BinarySensorDeviceClass.RUNNING,
-            },
-            B3Attributes.top_compartment_cooling: {
-                "type": Platform.BINARY_SENSOR,
-                "name": "Top Compartment Cooling",
-                "icon": "snowflake-variant",
-                "device_class": BinarySensorDeviceClass.RUNNING,
-            },
-            B3Attributes.middle_compartment_door: {
-                "type": Platform.BINARY_SENSOR,
-                "name": "Middle Compartment Door",
-                "icon": "mdi:box-shadow",
-                "device_class": BinarySensorDeviceClass.DOOR,
-            },
-            B3Attributes.middle_compartment_preheating: {
-                "type": Platform.BINARY_SENSOR,
-                "name": "Middle Compartment Preheating",
-                "icon": "mdi:heat-wave",
-                "device_class": BinarySensorDeviceClass.RUNNING,
-            },
-            B3Attributes.middle_compartment_cooling: {
-                "type": Platform.BINARY_SENSOR,
-                "name": "Middle Compartment Cooling",
-                "icon": "snowflake-variant",
-                "device_class": BinarySensorDeviceClass.RUNNING,
-            },
-            B3Attributes.bottom_compartment_door: {
-                "type": Platform.BINARY_SENSOR,
-                "name": "Bottom Compartment Door",
-                "icon": "mdi:box-shadow",
-                "device_class": BinarySensorDeviceClass.DOOR,
-            },
-            B3Attributes.bottom_compartment_preheating: {
-                "type": Platform.BINARY_SENSOR,
-                "name": "Bottom Compartment Preheating",
-                "icon": "mdi:heat-wave",
-                "device_class": BinarySensorDeviceClass.RUNNING,
-            },
-            B3Attributes.bottom_compartment_cooling: {
-                "type": Platform.BINARY_SENSOR,
-                "name": "Bottom Compartment Cooling",
-                "icon": "snowflake-variant",
-                "device_class": BinarySensorDeviceClass.RUNNING,
-            },
-            B3Attributes.top_compartment_status: {
-                "type": Platform.SENSOR,
-                "name": "Top Compartment Status",
-                "icon": "mdi:information",
-            },
-            B3Attributes.top_compartment_temperature: {
-                "type": Platform.SENSOR,
-                "name": "Top Compartment Temperature",
-                "device_class": SensorDeviceClass.TEMPERATURE,
-                "unit": UnitOfTemperature.CELSIUS,
-                "state_class": SensorStateClass.MEASUREMENT,
-            },
-            B3Attributes.top_compartment_remaining: {
-                "type": Platform.SENSOR,
-                "name": "Top Compartment Remaining",
-                "unit": UnitOfTime.SECONDS,
-                "state_class": SensorStateClass.MEASUREMENT,
-            },
-            B3Attributes.middle_compartment_status: {
-                "type": Platform.SENSOR,
-                "name": "Middle Compartment Status",
-                "icon": "mdi:information",
-            },
-            B3Attributes.middle_compartment_temperature: {
-                "type": Platform.SENSOR,
-                "name": "Middle Compartment Temperature",
-                "device_class": SensorDeviceClass.TEMPERATURE,
-                "unit": UnitOfTemperature.CELSIUS,
-                "state_class": SensorStateClass.MEASUREMENT,
-            },
-            B3Attributes.middle_compartment_remaining: {
-                "type": Platform.SENSOR,
-                "name": "Middle Compartment Remaining",
-                "unit": UnitOfTime.SECONDS,
-                "state_class": SensorStateClass.MEASUREMENT,
-            },
-            B3Attributes.bottom_compartment_status: {
-                "type": Platform.SENSOR,
-                "name": "Bottom Compartment Status",
-                "icon": "mdi:information",
-            },
-            B3Attributes.bottom_compartment_temperature: {
-                "type": Platform.SENSOR,
-                "name": "Bottom Compartment Temperature",
-                "device_class": SensorDeviceClass.TEMPERATURE,
-                "unit": UnitOfTemperature.CELSIUS,
-                "state_class": SensorStateClass.MEASUREMENT,
-            },
-            B3Attributes.bottom_compartment_remaining: {
-                "type": Platform.SENSOR,
-                "name": "Bottom Compartment Remaining",
-                "unit": UnitOfTime.SECONDS,
-                "state_class": SensorStateClass.MEASUREMENT,
-            },
-        },
-    },
-    0xB4: {
-        "name": "Toaster",
-        "entities": {
-            B4Attributes.door: {
-                "type": Platform.BINARY_SENSOR,
-                "name": "Door",
-                "icon": "mdi:box-shadow",
-                "device_class": BinarySensorDeviceClass.DOOR,
-            },
-            B4Attributes.tank_ejected: {
-                "type": Platform.BINARY_SENSOR,
-                "name": "Tank ejected",
-                "icon": "mdi:cup-water",
-                "device_class": BinarySensorDeviceClass.PROBLEM,
-            },
-            B4Attributes.water_change_reminder: {
-                "type": Platform.BINARY_SENSOR,
-                "name": "Water Change Reminder",
-                "icon": "mdi:cup-water",
-                "device_class": BinarySensorDeviceClass.PROBLEM,
-            },
-            B4Attributes.water_shortage: {
-                "type": Platform.BINARY_SENSOR,
-                "name": "Water Shortage",
-                "icon": "mdi:cup-water",
-                "device_class": BinarySensorDeviceClass.PROBLEM,
-            },
-            B4Attributes.current_temperature: {
-                "type": Platform.SENSOR,
-                "name": "Current Temperature",
-                "device_class": SensorDeviceClass.TEMPERATURE,
-                "unit": UnitOfTemperature.CELSIUS,
-                "state_class": SensorStateClass.MEASUREMENT,
-            },
-            B4Attributes.status: {
-                "type": Platform.SENSOR,
-                "name": "Status",
-                "icon": "mdi:information",
-            },
-            B4Attributes.time_remaining: {
-                "type": Platform.SENSOR,
-                "name": "Time Remaining",
-                "icon": "mdi:progress-clock",
-                "unit": UnitOfTime.SECONDS,
-                "state_class": SensorStateClass.MEASUREMENT,
-            },
-        },
-    },
-    0xB6: {
-        "name": "Range Hood",
-        "entities": {
-            "fan": {"type": Platform.FAN, "icon": "mdi:fan", "default": True},
-            B6Attributes.light: {
-                "type": Platform.SWITCH,
-                "name": "Light",
-                "icon": "mdi:lightbulb",
-            },
-            B6Attributes.power: {
-                "type": Platform.SWITCH,
-                "name": "Power",
-                "icon": "mdi:power",
-            },
-            B6Attributes.cleaning_reminder: {
-                "type": Platform.BINARY_SENSOR,
-                "name": "Cleaning Reminder",
-                "icon": "mdi:alert-circle",
-                "device_class": BinarySensorDeviceClass.PROBLEM,
-            },
-            B6Attributes.oilcup_full: {
-                "type": Platform.BINARY_SENSOR,
-                "name": "Oil-cup Full",
-                "icon": "mdi:cup",
-                "device_class": BinarySensorDeviceClass.PROBLEM,
-            },
-            B6Attributes.fan_level: {
-                "type": Platform.SENSOR,
-                "name": "Fan level",
-                "icon": "mdi:fan",
-                "state_class": SensorStateClass.MEASUREMENT,
-            },
-        },
-    },
-    0xBF: {
-        "name": "Microwave Steam Oven",
-        "entities": {
-            BFAttributes.tank_ejected: {
-                "type": Platform.BINARY_SENSOR,
-                "name": "Tank ejected",
-                "icon": "mdi:cup-water",
-                "device_class": BinarySensorDeviceClass.PROBLEM,
-            },
-            BFAttributes.water_change_reminder: {
-                "type": Platform.BINARY_SENSOR,
-                "name": "Water Change Reminder",
-                "icon": "mdi:cup-water",
-                "device_class": BinarySensorDeviceClass.PROBLEM,
-            },
-            BFAttributes.door: {
-                "type": Platform.BINARY_SENSOR,
-                "name": "Door",
-                "icon": "mdi:box-shadow",
-                "device_class": BinarySensorDeviceClass.DOOR,
-            },
-            BFAttributes.water_shortage: {
-                "type": Platform.BINARY_SENSOR,
-                "name": "Water Shortage",
-                "icon": "mdi:cup-water",
-                "device_class": BinarySensorDeviceClass.PROBLEM,
-            },
-            BFAttributes.current_temperature: {
-                "type": Platform.SENSOR,
-                "name": "Current Temperature",
-                "device_class": SensorDeviceClass.TEMPERATURE,
-                "unit": UnitOfTemperature.CELSIUS,
-                "state_class": SensorStateClass.MEASUREMENT,
-            },
-            BFAttributes.status: {
-                "type": Platform.SENSOR,
-                "name": "Status",
-                "icon": "mdi:information",
-            },
-            BFAttributes.time_remaining: {
-                "type": Platform.SENSOR,
-                "name": "Time Remaining",
-                "icon": "mdi:progress-clock",
-                "unit": UnitOfTime.SECONDS,
-                "state_class": SensorStateClass.MEASUREMENT,
-            },
-        },
-    },
-    0xC2: {
-        "name": "Toilet",
-        "entities": {
-            C2Attributes.power: {
-                "type": Platform.SWITCH,
-                "name": "Power",
-                "icon": "mdi:power",
-            },
-            C2Attributes.sensor_light: {
-                "type": Platform.SWITCH,
-                "name": "Sensor Light",
-                "icon": "mdi:lightbulb",
-            },
-            C2Attributes.foam_shield: {
-                "type": Platform.SWITCH,
-                "name": "Foam Shield",
-                "icon": "mdi:chart-bubble",
-            },
-            C2Attributes.child_lock: {"type": Platform.LOCK, "name": "Child Lock"},
-            C2Attributes.seat_status: {
-                "type": Platform.BINARY_SENSOR,
-                "name": "Seat Status",
-                "icon": "mdi:seat-legroom-normal",
-            },
-            C2Attributes.lid_status: {
-                "type": Platform.BINARY_SENSOR,
-                "name": "Lid Status",
-                "icon": "mdi:toilet",
-            },
-            C2Attributes.light_status: {
-                "type": Platform.BINARY_SENSOR,
-                "name": "Light Status",
-                "icon": "mdi:lightbulb",
-                "device_class": BinarySensorDeviceClass.LIGHT,
-            },
-            C2Attributes.water_temperature: {
-                "type": Platform.SENSOR,
-                "name": "Water Temperature",
-                "device_class": SensorDeviceClass.TEMPERATURE,
-                "unit": UnitOfTemperature.CELSIUS,
-                "state_class": SensorStateClass.MEASUREMENT,
-            },
-            C2Attributes.seat_temperature: {
-                "type": Platform.SENSOR,
-                "name": "Seat Temperature",
-                "device_class": SensorDeviceClass.TEMPERATURE,
-                "unit": UnitOfTemperature.CELSIUS,
-                "state_class": SensorStateClass.MEASUREMENT,
-            },
-            C2Attributes.filter_life: {
-                "type": Platform.SENSOR,
-                "name": "Filter Life",
-                "icon": "mdi:toilet",
-                "unit": PERCENTAGE,
-                "state_class": SensorStateClass.MEASUREMENT,
-            },
-            C2Attributes.dry_level: {
-                "type": Platform.NUMBER,
-                "name": "Dry Level",
-                "icon": "mdi:fire",
-                "max": "max_dry_level",
-                "min": 0,
-                "step": 1,
-            },
-            C2Attributes.water_temp_level: {
-                "type": Platform.NUMBER,
-                "name": "Water Temperature Level",
-                "icon": "mdi:fire",
-                "max": "max_water_temp_level",
-                "min": 0,
-                "step": 1,
-            },
-            C2Attributes.seat_temp_level: {
-                "type": Platform.NUMBER,
-                "name": "Seat Temperature Level",
-                "icon": "mdi:fire",
-                "max": "max_seat_temp_level",
-                "min": 0,
-                "step": 1,
-            },
-        },
-    },
-    0xC3: {
-        "name": "Heat Pump Wi-Fi Controller",
-        "entities": {
-            "climate_zone1": {
-                "type": Platform.CLIMATE,
-                "icon": "mdi:air-conditioner",
-                "name": "Zone1 Thermostat",
-                "zone": 0,
-                "default": True,
-            },
-            "climate_zone2": {
-                "type": Platform.CLIMATE,
-                "icon": "mdi:air-conditioner",
-                "name": "Zone2 Thermostat",
-                "zone": 1,
-                "default": True,
-            },
-            "water_heater": {
-                "type": Platform.WATER_HEATER,
-                "icon": "mdi:heat-pump",
-                "name": "Domestic hot water",
-                "default": True,
-            },
-            C3Attributes.disinfect: {
-                "type": Platform.SWITCH,
-                "name": "Disinfect",
-                "icon": "mdi:water-plus-outline",
-            },
-            C3Attributes.dhw_power: {
-                "type": Platform.SWITCH,
-                "name": "DHW Power",
-                "icon": "mdi:power",
-            },
-            C3Attributes.eco_mode: {
-                "type": Platform.SWITCH,
-                "name": "ECO Mode",
-                "icon": "mdi:leaf-circle",
-            },
-            C3Attributes.fast_dhw: {
-                "type": Platform.SWITCH,
-                "name": "Fast DHW",
-                "icon": "mdi:rotate-orbit",
-            },
-            C3Attributes.silent_mode: {
-                "type": Platform.SWITCH,
-                "name": "Silent Mode",
-                "icon": "mdi:fan-remove",
-            },
-            C3Attributes.tbh: {
-                "type": Platform.SWITCH,
-                "name": "TBH",
-                "icon": "mdi:water-boiler",
-            },
-            C3Attributes.zone1_curve: {
-                "type": Platform.SWITCH,
-                "name": "Zone1 Curve",
-                "icon": "mdi:chart-bell-curve-cumulative",
-            },
-            C3Attributes.zone2_curve: {
-                "type": Platform.SWITCH,
-                "name": "Zone2 Curve",
-                "icon": "mdi:chart-bell-curve-cumulative",
-            },
-            C3Attributes.zone1_power: {
-                "type": Platform.SWITCH,
-                "name": "Zone1 Power",
-                "icon": "mdi:power",
-            },
-            C3Attributes.zone2_power: {
-                "type": Platform.SWITCH,
-                "name": "Zone2 Power",
-                "icon": "mdi:power",
-            },
-            C3Attributes.zone1_water_temp_mode: {
-                "type": Platform.BINARY_SENSOR,
-                "name": "Zone1 Water-temperature Mode",
-                "icon": "mdi:coolant-temperature",
-                "device_class": BinarySensorDeviceClass.RUNNING,
-            },
-            C3Attributes.zone2_water_temp_mode: {
-                "type": Platform.BINARY_SENSOR,
-                "name": "Zone2 Water-temperature Mode",
-                "icon": "mdi:coolant-temperature",
-                "device_class": BinarySensorDeviceClass.RUNNING,
-            },
-            C3Attributes.zone1_room_temp_mode: {
-                "type": Platform.BINARY_SENSOR,
-                "name": "Zone1 Room-temperature Mode",
-                "icon": "mdi:home-thermometer-outline",
-                "device_class": BinarySensorDeviceClass.RUNNING,
-            },
-            C3Attributes.zone2_room_temp_mode: {
-                "type": Platform.BINARY_SENSOR,
-                "name": "Zone2 Room-temperature Mode",
-                "icon": "mdi:home-thermometer-outline",
-                "device_class": BinarySensorDeviceClass.RUNNING,
-            },
-            C3Attributes.error_code: {
-                "type": Platform.SENSOR,
-                "name": "Error Code",
-                "icon": "mdi:alpha-e-circle",
-            },
-            C3Attributes.tank_actual_temperature: {
-                "type": Platform.SENSOR,
-                "name": "Tank Actual Temperature",
-                "device_class": SensorDeviceClass.TEMPERATURE,
-                "unit": UnitOfTemperature.CELSIUS,
-                "state_class": SensorStateClass.MEASUREMENT,
-            },
-            C3Attributes.status_dhw: {
-                "type": Platform.BINARY_SENSOR,
-                "name": "DHW status",
-                "icon": "mdi:heat-pump",
-                "device_class": BinarySensorDeviceClass.RUNNING,
-            },
-            C3Attributes.status_tbh: {
-                "type": Platform.BINARY_SENSOR,
-                "name": "TBH status",
-                "icon": "mdi:water-boiler",
-                "device_class": BinarySensorDeviceClass.RUNNING,
-            },
-            C3Attributes.status_ibh: {
-                "type": Platform.BINARY_SENSOR,
-                "name": "IBH status",
-                "icon": "mdi:coolant-temperature",
-                "device_class": BinarySensorDeviceClass.RUNNING,
-            },
-            C3Attributes.status_heating: {
-                "type": Platform.BINARY_SENSOR,
-                "name": "Heating status",
-                "icon": "mdi:heat-pump",
-                "device_class": BinarySensorDeviceClass.RUNNING,
-            },
-            C3Attributes.total_energy_consumption: {
-                "type": Platform.SENSOR,
-                "name": "Total energy consumption",
-                "device_class": SensorDeviceClass.ENERGY,
-                "unit": UnitOfEnergy.KILO_WATT_HOUR,
-                "state_class": SensorStateClass.TOTAL_INCREASING,
-            },
-            C3Attributes.total_produced_energy: {
-                "type": Platform.SENSOR,
-                "name": "Total produced energy",
-                "device_class": SensorDeviceClass.ENERGY,
-                "unit": UnitOfEnergy.KILO_WATT_HOUR,
-                "state_class": SensorStateClass.TOTAL_INCREASING,
-            },
-            C3Attributes.outdoor_temperature: {
-                "type": Platform.SENSOR,
-                "name": "Outdoor Temperature",
-                "device_class": SensorDeviceClass.TEMPERATURE,
-                "unit": UnitOfTemperature.CELSIUS,
-                "state_class": SensorStateClass.MEASUREMENT,
-            },
-        },
-    },
-    0xCA: {
-        "name": "Refrigerator",
-        "entities": {
-            CAAttributes.bar_door: {
-                "type": Platform.BINARY_SENSOR,
-                "name": "Bar Door",
-                "icon": "mdi:box-shadow",
-                "device_class": BinarySensorDeviceClass.DOOR,
-            },
-            CAAttributes.bar_door_overtime: {
-                "type": Platform.BINARY_SENSOR,
-                "name": "Bar Door Overtime",
-                "icon": "mdi:alert-circle",
-                "device_class": BinarySensorDeviceClass.PROBLEM,
-            },
-            CAAttributes.flex_zone_door: {
-                "type": Platform.BINARY_SENSOR,
-                "name": "Flex Door",
-                "icon": "mdi:box-shadow",
-                "device_class": BinarySensorDeviceClass.DOOR,
-            },
-            CAAttributes.flex_zone_door_overtime: {
-                "type": Platform.BINARY_SENSOR,
-                "name": "Flex Zone Door",
-                "icon": "mdi:alert-circle",
-                "device_class": BinarySensorDeviceClass.PROBLEM,
-            },
-            CAAttributes.freezer_door: {
-                "type": Platform.BINARY_SENSOR,
-                "name": "Freezer Door",
-                "icon": "mdi:box-shadow",
-                "device_class": BinarySensorDeviceClass.DOOR,
-            },
-            CAAttributes.freezer_door_overtime: {
-                "type": Platform.BINARY_SENSOR,
-                "name": "Freezer Door Overtime",
-                "icon": "mdi:alert-circle",
-                "device_class": BinarySensorDeviceClass.PROBLEM,
-            },
-            CAAttributes.refrigerator_door: {
-                "type": Platform.BINARY_SENSOR,
-                "name": "Refrigerator Door",
-                "icon": "mdi:alert-circle",
-                "device_class": BinarySensorDeviceClass.PROBLEM,
-            },
-            CAAttributes.refrigerator_door_overtime: {
-                "type": Platform.BINARY_SENSOR,
-                "name": "Refrigerator Door Overtime",
-                "icon": "mdi:alert-circle",
-                "device_class": BinarySensorDeviceClass.PROBLEM,
-            },
-            CAAttributes.flex_zone_actual_temp: {
-                "type": Platform.SENSOR,
-                "name": "Flex Zone Actual Temperature",
-                "device_class": SensorDeviceClass.TEMPERATURE,
-                "unit": UnitOfTemperature.CELSIUS,
-                "state_class": SensorStateClass.MEASUREMENT,
-            },
-            CAAttributes.flex_zone_setting_temp: {
-                "type": Platform.SENSOR,
-                "name": "Flex Zone Setting Temperature",
-                "device_class": SensorDeviceClass.TEMPERATURE,
-                "unit": UnitOfTemperature.CELSIUS,
-                "state_class": SensorStateClass.MEASUREMENT,
-            },
-            CAAttributes.freezer_actual_temp: {
-                "type": Platform.SENSOR,
-                "name": "Freezer Actual Temperature",
-                "device_class": SensorDeviceClass.TEMPERATURE,
-                "unit": UnitOfTemperature.CELSIUS,
-                "state_class": SensorStateClass.MEASUREMENT,
-            },
-            CAAttributes.freezer_setting_temp: {
-                "type": Platform.SENSOR,
-                "name": "Freezer Setting Temperature",
-                "device_class": SensorDeviceClass.TEMPERATURE,
-                "unit": UnitOfTemperature.CELSIUS,
-                "state_class": SensorStateClass.MEASUREMENT,
-            },
-            CAAttributes.energy_consumption: {
-                "type": Platform.SENSOR,
-                "name": "Energy Consumption",
-                "device_class": SensorDeviceClass.ENERGY,
-                "unit": UnitOfEnergy.KILO_WATT_HOUR,
-                "state_class": SensorStateClass.TOTAL_INCREASING,
-            },
-            CAAttributes.refrigerator_actual_temp: {
-                "type": Platform.SENSOR,
-                "name": "Refrigerator Actual Temperature",
-                "device_class": SensorDeviceClass.TEMPERATURE,
-                "unit": UnitOfTemperature.CELSIUS,
-                "state_class": SensorStateClass.MEASUREMENT,
-            },
-            CAAttributes.refrigerator_setting_temp: {
-                "type": Platform.SENSOR,
-                "name": "Refrigerator Setting Temperature",
-                "device_class": SensorDeviceClass.TEMPERATURE,
-                "unit": UnitOfTemperature.CELSIUS,
-                "state_class": SensorStateClass.MEASUREMENT,
-            },
-            CAAttributes.right_flex_zone_actual_temp: {
-                "type": Platform.SENSOR,
-                "name": "Right Flex Zone Actual Temperature",
-                "device_class": SensorDeviceClass.TEMPERATURE,
-                "unit": UnitOfTemperature.CELSIUS,
-                "state_class": SensorStateClass.MEASUREMENT,
-            },
-            CAAttributes.right_flex_zone_setting_temp: {
-                "type": Platform.SENSOR,
-                "name": "Right Flex Zone Setting Temperature",
-                "device_class": SensorDeviceClass.TEMPERATURE,
-                "unit": UnitOfTemperature.CELSIUS,
-                "state_class": SensorStateClass.MEASUREMENT,
-            },
-        },
-    },
-    0xCC: {
-        "name": "MDV Wi-Fi Controller",
-        "entities": {
-            "climate": {
-                "type": Platform.CLIMATE,
-                "icon": "hass:air-conditioner",
-                "default": True,
-            },
-            CCAttributes.aux_heating: {
-                "type": Platform.SWITCH,
-                "name": "Aux Heating",
-                "icon": "mdi:heat-wave",
-            },
-            CCAttributes.eco_mode: {
-                "type": Platform.SWITCH,
-                "name": "ECO Mode",
-                "icon": "mdi:leaf-circle",
-            },
-            CCAttributes.night_light: {
-                "type": Platform.SWITCH,
-                "name": "Night Light",
-                "icon": "mdi:lightbulb",
-            },
-            CCAttributes.power: {
-                "type": Platform.SWITCH,
-                "name": "Power",
-                "icon": "mdi:power",
-            },
-            CCAttributes.sleep_mode: {
-                "type": Platform.SWITCH,
-                "name": "Sleep Mode",
-                "icon": "mdi:power-sleep",
-            },
-            CCAttributes.swing: {
-                "type": Platform.SWITCH,
-                "name": "Swing",
-                "icon": "mdi:arrow-split-horizontal",
-            },
-            CCAttributes.indoor_temperature: {
-                "type": Platform.SENSOR,
-                "name": "Indoor Temperature",
-                "device_class": SensorDeviceClass.TEMPERATURE,
-                "unit": UnitOfTemperature.CELSIUS,
-                "state_class": SensorStateClass.MEASUREMENT,
-            },
-        },
-    },
-    0xCD: {
-        "name": "Heat Pump Water Heater",
-        "entities": {
-            "water_heater": {
-                "type": Platform.WATER_HEATER,
-                "icon": "mdi:heat-pump",
-                "default": True,
-            },
-            CDAttributes.compressor_status: {
-                "type": Platform.BINARY_SENSOR,
-                "name": "Compressor Status",
-                "icon": "mdi:drag",
-                "device_class": BinarySensorDeviceClass.RUNNING,
-            },
-            CDAttributes.compressor_temperature: {
-                "type": Platform.SENSOR,
-                "name": "Compressor Temperature",
-                "device_class": SensorDeviceClass.TEMPERATURE,
-                "unit": UnitOfTemperature.CELSIUS,
-                "state_class": SensorStateClass.MEASUREMENT,
-            },
-            CDAttributes.condenser_temperature: {
-                "type": Platform.SENSOR,
-                "name": "Condenser Temperature",
-                "device_class": SensorDeviceClass.TEMPERATURE,
-                "unit": UnitOfTemperature.CELSIUS,
-                "state_class": SensorStateClass.MEASUREMENT,
-            },
-            CDAttributes.outdoor_temperature: {
-                "type": Platform.SENSOR,
-                "name": "Outdoor Temperature",
-                "device_class": SensorDeviceClass.TEMPERATURE,
-                "unit": UnitOfTemperature.CELSIUS,
-                "state_class": SensorStateClass.MEASUREMENT,
-            },
-            CDAttributes.power: {
-                "type": Platform.SWITCH,
-                "name": "Power",
-                "icon": "mdi:power",
-            },
-        },
-    },
-    0xCE: {
-        "name": "Fresh Air Appliance",
-        "entities": {
-            "fan": {"type": Platform.FAN, "icon": "mdi:fan", "default": True},
-            CEAttributes.filter_cleaning_reminder: {
-                "type": Platform.BINARY_SENSOR,
-                "name": "Filter Cleaning Reminder",
-                "icon": "mdi:alert-circle",
-                "device_class": BinarySensorDeviceClass.PROBLEM,
-            },
-            CEAttributes.filter_change_reminder: {
-                "type": Platform.BINARY_SENSOR,
-                "name": "Filter Change Reminder",
-                "icon": "mdi:alert-circle",
-                "device_class": BinarySensorDeviceClass.PROBLEM,
-            },
-            CEAttributes.current_humidity: {
-                "type": Platform.SENSOR,
-                "name": "Current Humidity",
-                "device_class": SensorDeviceClass.HUMIDITY,
-                "unit": PERCENTAGE,
-                "state_class": SensorStateClass.MEASUREMENT,
-            },
-            CEAttributes.current_temperature: {
-                "type": Platform.SENSOR,
-                "name": "Current Temperature",
-                "device_class": SensorDeviceClass.TEMPERATURE,
-                "unit": UnitOfTemperature.CELSIUS,
-                "state_class": SensorStateClass.MEASUREMENT,
-            },
-            CEAttributes.co2: {
-                "type": Platform.SENSOR,
-                "name": "Carbon Dioxide",
-                "device_class": SensorDeviceClass.CO2,
-                "unit": CONCENTRATION_PARTS_PER_MILLION,
-                "state_class": SensorStateClass.MEASUREMENT,
-            },
-            CEAttributes.hcho: {
-                "type": Platform.SENSOR,
-                "name": "Methanal",
-                "icon": "mdi:molecule",
-                "unit": CONCENTRATION_MICROGRAMS_PER_CUBIC_METER,
-                "state_class": SensorStateClass.MEASUREMENT,
-            },
-            CEAttributes.pm25: {
-                "type": Platform.SENSOR,
-                "name": "PM 2.5",
-                "device_class": SensorDeviceClass.PM25,
-                "unit": CONCENTRATION_MICROGRAMS_PER_CUBIC_METER,
-                "state_class": SensorStateClass.MEASUREMENT,
-            },
-            CEAttributes.child_lock: {"type": Platform.LOCK, "name": "Child Lock"},
-            CEAttributes.aux_heating: {
-                "type": Platform.SWITCH,
-                "name": "Aux Heating",
-                "icon": "mdi:heat-wave",
-            },
-            CEAttributes.eco_mode: {
-                "type": Platform.SWITCH,
-                "name": "ECO Mode",
-                "icon": "mdi:leaf-circle",
-            },
-            CEAttributes.link_to_ac: {
-                "type": Platform.SWITCH,
-                "name": "Link to AC",
-                "icon": "mdi:link",
-            },
-            CEAttributes.power: {
-                "type": Platform.SWITCH,
-                "name": "Power",
-                "icon": "mdi:power",
-            },
-            CEAttributes.powerful_purify: {
-                "type": Platform.SWITCH,
-                "name": "Powerful Purification",
-                "icon": "mdi:turbine",
-            },
-            CEAttributes.sleep_mode: {
-                "type": Platform.SWITCH,
-                "name": "Sleep Mode",
-                "icon": "mdi:power-sleep",
-            },
-        },
-    },
-    0xCF: {
-        "name": "Heat Pump",
-        "entities": {
-            "climate": {
-                "type": Platform.CLIMATE,
-                "icon": "hass:air-conditioner",
-                "default": True,
-            },
-            CFAttributes.aux_heating: {
-                "type": Platform.SWITCH,
-                "name": "Aux Heating",
-                "icon": "mdi:heat-wave",
-            },
-            CFAttributes.power: {
-                "type": Platform.SWITCH,
-                "name": "Power",
-                "icon": "mdi:power",
-            },
-            CFAttributes.current_temperature: {
-                "type": Platform.SENSOR,
-                "name": "Current Temperature",
-                "device_class": SensorDeviceClass.TEMPERATURE,
-                "unit": UnitOfTemperature.CELSIUS,
-                "state_class": SensorStateClass.MEASUREMENT,
-            },
-        },
-    },
-    0xDA: {
-        "name": "Top Load Washer",
-        "entities": {
-            DAAttributes.time_remaining: {
-                "type": Platform.SENSOR,
-                "name": "Time Remaining",
-                "icon": "mdi:progress-clock",
-                "unit": UnitOfTime.MINUTES,
-                "state_class": SensorStateClass.MEASUREMENT,
-            },
-            DAAttributes.wash_time: {
-                "type": Platform.SENSOR,
-                "name": "wash time",
-                "icon": "mdi:progress-clock",
-                "unit": UnitOfTime.MINUTES,
-                "state_class": SensorStateClass.MEASUREMENT,
-            },
-            DAAttributes.soak_time: {
-                "type": Platform.SENSOR,
-                "name": "soak time",
-                "icon": "mdi:progress-clock",
-                "unit": UnitOfTime.MINUTES,
-                "state_class": SensorStateClass.MEASUREMENT,
-            },
-            DAAttributes.dehydration_time: {
-                "type": Platform.SENSOR,
-                "name": "dehydration time",
-                "icon": "mdi:progress-clock",
-                "unit": UnitOfTime.MINUTES,
-                "state_class": SensorStateClass.MEASUREMENT,
-            },
-            DAAttributes.dehydration_speed: {
-                "type": Platform.SENSOR,
-                "name": "dehydration speed",
-                "icon": "mdi:speedometer",
-            },
-            DAAttributes.error_code: {
-                "type": Platform.SENSOR,
-                "name": "error code",
-                "icon": "mdi:washing-machine-alert",
-            },
-            DAAttributes.rinse_count: {
-                "type": Platform.SENSOR,
-                "name": "rinse count",
-                "icon": "mdi:water-sync",
-            },
-            DAAttributes.rinse_level: {
-                "type": Platform.SENSOR,
-                "name": "rinse level",
-                "icon": "mdi:hydraulic-oil-level",
-            },
-            DAAttributes.wash_level: {
-                "type": Platform.SENSOR,
-                "name": "rinse count",
-                "icon": "mdi:hydraulic-oil-level",
-            },
-            DAAttributes.wash_strength: {
-                "type": Platform.SENSOR,
-                "name": "wash strength",
-                "icon": "mdi:network-strength-4-cog",
-            },
-            DAAttributes.softener: {
-                "type": Platform.SENSOR,
-                "name": "softener",
-                "icon": "mdi:tshirt-crew",
-            },
-            DAAttributes.detergent: {
-                "type": Platform.SENSOR,
-                "name": "detergent",
-                "icon": "mdi:spray-bottle",
-            },
-            DAAttributes.program: {
-                "type": Platform.SENSOR,
-                "name": "Program",
-                "icon": "mdi:progress-wrench",
-            },
-            DAAttributes.progress: {
-                "type": Platform.SENSOR,
-                "name": "Progress",
-                "icon": "mdi:rotate-360",
-            },
-            DAAttributes.power: {
-                "type": Platform.SWITCH,
-                "name": "Power",
-                "icon": "mdi:power",
-            },
-            DAAttributes.start: {
-                "type": Platform.SWITCH,
-                "name": "Start",
-                "icon": "mdi:motion-play-outline",
-            },
-        },
-    },
-    0xDB: {
-        "name": "Front Load Washer",
-        "entities": {
-            DBAttributes.time_remaining: {
-                "type": Platform.SENSOR,
-                "name": "Time Remaining",
-                "icon": "mdi:progress-clock",
-                "unit": UnitOfTime.MINUTES,
-                "state_class": SensorStateClass.MEASUREMENT,
-            },
-            DBAttributes.progress: {
-                "type": Platform.SENSOR,
-                "name": "Progress",
-                "icon": "mdi:rotate-360",
-            },
-            DBAttributes.power: {
-                "type": Platform.SWITCH,
-                "name": "Power",
-                "icon": "mdi:power",
-            },
-            DBAttributes.start: {
-                "type": Platform.SWITCH,
-                "name": "Start",
-                "icon": "mdi:motion-play-outline",
-            },
-        },
-    },
-    0xDC: {
-        "name": "Clothes Dryer",
-        "entities": {
-            DCAttributes.time_remaining: {
-                "type": Platform.SENSOR,
-                "name": "Time Remaining",
-                "icon": "mdi:progress-clock",
-                "unit": UnitOfTime.MINUTES,
-                "state_class": SensorStateClass.MEASUREMENT,
-            },
-            DCAttributes.progress: {
-                "type": Platform.SENSOR,
-                "name": "Progress",
-                "icon": "mdi:rotate-360",
-            },
-            DCAttributes.power: {
-                "type": Platform.SWITCH,
-                "name": "Power",
-                "icon": "mdi:power",
-            },
-            DCAttributes.start: {
-                "type": Platform.SWITCH,
-                "name": "Start",
-                "icon": "mdi:motion-play-outline",
-            },
-        },
-    },
-    0xE1: {
-        "name": "Dishwasher",
-        "entities": {
-            E1Attributes.door: {
-                "type": Platform.BINARY_SENSOR,
-                "name": "Door",
-                "icon": "mdi:box-shadow",
-                "device_class": BinarySensorDeviceClass.DOOR,
-            },
-            E1Attributes.rinse_aid: {
-                "type": Platform.BINARY_SENSOR,
-                "name": "Rinse Aid Shortage",
-                "icon": "mdi:bottle-tonic",
-                "device_class": BinarySensorDeviceClass.PROBLEM,
-            },
-            E1Attributes.salt: {
-                "type": Platform.BINARY_SENSOR,
-                "name": "Salt Shortage",
-                "icon": "mdi:drag",
-                "device_class": BinarySensorDeviceClass.PROBLEM,
-            },
-            E1Attributes.humidity: {
-                "type": Platform.SENSOR,
-                "name": "Humidity",
-                "device_class": SensorDeviceClass.HUMIDITY,
-                "unit": PERCENTAGE,
-                "state_class": SensorStateClass.MEASUREMENT,
-            },
-            E1Attributes.progress: {
-                "type": Platform.SENSOR,
-                "name": "Progress",
-                "icon": "mdi:rotate-360",
-            },
-            E1Attributes.status: {
-                "type": Platform.SENSOR,
-                "name": "Status",
-                "icon": "mdi:information",
-            },
-            E1Attributes.storage_remaining: {
-                "type": Platform.SENSOR,
-                "name": "Storage Remaining",
-                "icon": "mdi:progress-clock",
-                "unit": UnitOfTime.HOURS,
-                "state_class": SensorStateClass.MEASUREMENT,
-            },
-            E1Attributes.temperature: {
-                "type": Platform.SENSOR,
-                "name": "Temperature",
-                "device_class": SensorDeviceClass.TEMPERATURE,
-                "unit": UnitOfTemperature.CELSIUS,
-                "state_class": SensorStateClass.MEASUREMENT,
-            },
-            E1Attributes.time_remaining: {
-                "type": Platform.SENSOR,
-                "name": "Time Remaining",
-                "icon": "mdi:progress-clock",
-                "unit": UnitOfTime.MINUTES,
-                "state_class": SensorStateClass.MEASUREMENT,
-            },
-            E1Attributes.child_lock: {"type": Platform.LOCK, "name": "Child Lock"},
-            E1Attributes.power: {
-                "type": Platform.SWITCH,
-                "name": "Power",
-                "icon": "mdi:power",
-            },
-            E1Attributes.storage: {
-                "type": Platform.SWITCH,
-                "name": "Storage",
-                "icon": "mdi:repeat-variant",
-            },
-            E1Attributes.mode: {
-                "type": Platform.SENSOR,
-                "name": "Working Mode",
-                "icon": "mdi:dishwasher",
-            },
-            E1Attributes.error_code: {
-                "type": Platform.SENSOR,
-                "name": "Error Code",
-                "icon": "mdi:alert-box",
-            },
-            E1Attributes.softwater: {
-                "type": Platform.SENSOR,
-                "name": "Softwater Level",
-                "icon": "mdi:shaker-outline",
-            },
-            E1Attributes.bright: {
-                "type": Platform.SENSOR,
-                "name": "Bright Level",
-                "icon": "mdi:star-four-points",
-            },
-        },
-    },
-    0xE2: {
-        "name": "Electric Water Heater",
-        "entities": {
-            "water_heater": {
-                "type": Platform.WATER_HEATER,
-                "icon": "mdi:meter-electric-outline",
-                "default": True,
-            },
-            E2Attributes.heating: {
-                "type": Platform.BINARY_SENSOR,
-                "name": "Heating",
-                "icon": "mdi:heat-wave",
-                "device_class": BinarySensorDeviceClass.RUNNING,
-            },
-            E2Attributes.keep_warm: {
-                "type": Platform.BINARY_SENSOR,
-                "name": "Keep Warm",
-                "icon": "mdi:menu",
-                "device_class": BinarySensorDeviceClass.RUNNING,
-            },
-            E2Attributes.protection: {
-                "type": Platform.BINARY_SENSOR,
-                "name": "Protection",
-                "icon": "mdi:shield-check",
-                "device_class": BinarySensorDeviceClass.RUNNING,
-            },
-            E2Attributes.current_temperature: {
-                "type": Platform.SENSOR,
-                "name": "Current Temperature",
-                "device_class": SensorDeviceClass.TEMPERATURE,
-                "unit": UnitOfTemperature.CELSIUS,
-                "state_class": SensorStateClass.MEASUREMENT,
-            },
-            E2Attributes.heating_time_remaining: {
-                "type": Platform.SENSOR,
-                "name": "Heating Time Remaining",
-                "icon": "mdi:progress-clock",
-                "unit": UnitOfTime.MINUTES,
-                "state_class": SensorStateClass.MEASUREMENT,
-            },
-            E2Attributes.heating_power: {
-                "type": Platform.SENSOR,
-                "name": "Heating Power",
-                "device_class": SensorDeviceClass.POWER,
-                "unit": UnitOfPower.WATT,
-                "state_class": SensorStateClass.MEASUREMENT,
-            },
-            E2Attributes.water_consumption: {
-                "type": Platform.SENSOR,
-                "name": "Water Consumption",
-                "icon": "mdi:water",
-                "unit": UnitOfVolume.LITERS,
-                "state_class": SensorStateClass.TOTAL_INCREASING,
-            },
-            E2Attributes.power: {
-                "type": Platform.SWITCH,
-                "name": "Power",
-                "icon": "mdi:power",
-            },
-            E2Attributes.variable_heating: {
-                "type": Platform.SWITCH,
-                "name": "Variable Heating",
-                "icon": "mdi:waves",
-            },
-            E2Attributes.whole_tank_heating: {
-                "type": Platform.SWITCH,
-                "name": "Whole Tank Heating",
-                "icon": "mdi:restore",
-            },
-        },
-    },
-    0xE3: {
-        "name": "Gas Water Heater",
-        "entities": {
-            "water_heater": {
-                "type": Platform.WATER_HEATER,
-                "icon": "mdi:meter-gas",
-                "default": True,
-            },
-            E3Attributes.burning_state: {
-                "type": Platform.BINARY_SENSOR,
-                "name": "Burning State",
-                "icon": "mdi:fire",
-                "device_class": BinarySensorDeviceClass.RUNNING,
-            },
-            E3Attributes.protection: {
-                "type": Platform.BINARY_SENSOR,
-                "name": "Protection",
-                "icon": "mdi:shield-check",
-                "device_class": BinarySensorDeviceClass.RUNNING,
-            },
-            E3Attributes.current_temperature: {
-                "type": Platform.SENSOR,
-                "name": "Current Temperature",
-                "device_class": SensorDeviceClass.TEMPERATURE,
-                "unit": UnitOfTemperature.CELSIUS,
-                "state_class": SensorStateClass.MEASUREMENT,
-            },
-            E3Attributes.power: {
-                "type": Platform.SWITCH,
-                "name": "Power",
-                "icon": "mdi:power",
-            },
-            E3Attributes.smart_volume: {
-                "type": Platform.SWITCH,
-                "name": "Smart Volume",
-                "icon": "mdi:recycle",
-            },
-            E3Attributes.zero_cold_water: {
-                "type": Platform.SWITCH,
-                "name": "Zero Cold Water",
-                "icon": "mdi:restore",
-            },
-            E3Attributes.zero_cold_pulse: {
-                "type": Platform.SWITCH,
-                "name": "Zero Cold Water (Pulse)",
-                "icon": "mdi:restore-alert",
-            },
-        },
-    },
-    0xE6: {
-        "name": "Gas Boilers",
-        "entities": {
-            "water_heater_heating": {
-                "type": Platform.WATER_HEATER,
-                "icon": "mdi:meter-gas",
-                "name": "Heating",
-                "use": 0,
-                "default": True,
-            },
-            "water_heater_bathing": {
-                "type": Platform.WATER_HEATER,
-                "icon": "mdi:meter-gas",
-                "name": "Bathing",
-                "use": 1,
-                "default": True,
-            },
-            E6Attributes.heating_working: {
-                "type": Platform.BINARY_SENSOR,
-                "name": "Heating Working Status",
-                "icon": "mdi:fire",
-                "device_class": BinarySensorDeviceClass.RUNNING,
-            },
-            E6Attributes.bathing_working: {
-                "type": Platform.BINARY_SENSOR,
-                "name": "Bathing Working Status",
-                "icon": "mdi:fire",
-                "device_class": BinarySensorDeviceClass.RUNNING,
-            },
-            E6Attributes.heating_leaving_temperature: {
-                "type": Platform.SENSOR,
-                "name": "Heating Leaving Water Temperature",
-                "device_class": SensorDeviceClass.TEMPERATURE,
-                "unit": UnitOfTemperature.CELSIUS,
-                "state_class": SensorStateClass.MEASUREMENT,
-            },
-            E6Attributes.bathing_leaving_temperature: {
-                "type": Platform.SENSOR,
-                "name": "Bathing Leaving Water Temperature",
-                "device_class": SensorDeviceClass.TEMPERATURE,
-                "unit": UnitOfTemperature.CELSIUS,
-                "state_class": SensorStateClass.MEASUREMENT,
-            },
-            E6Attributes.main_power: {
-                "type": Platform.SWITCH,
-                "name": "Main Power",
-                "icon": "mdi:power",
-            },
-            E6Attributes.heating_power: {
-                "type": Platform.SWITCH,
-                "name": "Heating Power",
-                "icon": "mdi:heating-coil",
-            },
-        },
-    },
-    0xE8: {
-        "name": "Electric Slow Cooker",
-        "entities": {
-            E8Attributes.finished: {
-                "type": Platform.BINARY_SENSOR,
-                "name": "Finished",
-                "icon": "",
-            },
-            E8Attributes.water_shortage: {
-                "type": Platform.BINARY_SENSOR,
-                "name": "Water Shortage",
-                "icon": "mdi:drag",
-                "device_class": BinarySensorDeviceClass.PROBLEM,
-            },
-            E8Attributes.status: {
-                "type": Platform.SENSOR,
-                "name": "Status",
-                "icon": "mdi:information",
-            },
-            E8Attributes.time_remaining: {
-                "type": Platform.SENSOR,
-                "name": "Time Remaining",
-                "icon": "mdi:progress-clock",
-                "unit": UnitOfTime.SECONDS,
-                "state_class": SensorStateClass.MEASUREMENT,
-            },
-            E8Attributes.keep_warm_remaining: {
-                "type": Platform.SENSOR,
-                "name": "Keep Warm Remaining",
-                "icon": "mdi:progress-clock",
-                "unit": UnitOfTime.SECONDS,
-                "state_class": SensorStateClass.MEASUREMENT,
-            },
-            E8Attributes.working_time: {
-                "type": Platform.SENSOR,
-                "name": "Working Time",
-                "icon": "mdi:progress-clock",
-                "unit": UnitOfTime.SECONDS,
-                "state_class": SensorStateClass.MEASUREMENT,
-            },
-            E8Attributes.target_temperature: {
-                "type": Platform.SENSOR,
-                "name": "Target Temperature",
-                "device_class": SensorDeviceClass.TEMPERATURE,
-                "unit": UnitOfTemperature.CELSIUS,
-                "state_class": SensorStateClass.MEASUREMENT,
-            },
-            E8Attributes.current_temperature: {
-                "type": Platform.SENSOR,
-                "name": "Current Temperature",
-                "device_class": SensorDeviceClass.TEMPERATURE,
-                "unit": UnitOfTemperature.CELSIUS,
-                "state_class": SensorStateClass.MEASUREMENT,
-            },
-        },
-    },
-    0xEA: {
-        "name": "Electric Rice Cooker",
-        "entities": {
-            EAAttributes.cooking: {
-                "type": Platform.BINARY_SENSOR,
-                "name": "Cooking",
-                "icon": "mdi:fire",
-                "device_class": BinarySensorDeviceClass.RUNNING,
-            },
-            EAAttributes.keep_warm: {
-                "type": Platform.BINARY_SENSOR,
-                "name": "Keep Warm",
-                "icon": "mdi:menu",
-                "device_class": BinarySensorDeviceClass.RUNNING,
-            },
-            EAAttributes.bottom_temperature: {
-                "type": Platform.SENSOR,
-                "name": "Bottom Temperature",
-                "device_class": SensorDeviceClass.TEMPERATURE,
-                "unit": UnitOfTemperature.CELSIUS,
-                "state_class": SensorStateClass.MEASUREMENT,
-            },
-            EAAttributes.keep_warm_time: {
-                "type": Platform.SENSOR,
-                "name": "Keep Warm Time",
-                "icon": "mdi:progress-clock",
-                "unit": UnitOfTime.MINUTES,
-                "state_class": SensorStateClass.MEASUREMENT,
-            },
-            EAAttributes.mode: {
-                "type": Platform.SENSOR,
-                "name": "Mode",
-                "icon": "mdi:orbit",
-            },
-            EAAttributes.progress: {
-                "type": Platform.SENSOR,
-                "name": "Progress",
-                "icon": "mdi:rotate-360",
-            },
-            EAAttributes.time_remaining: {
-                "type": Platform.SENSOR,
-                "name": "Time Remaining",
-                "icon": "mdi:progress-clock",
-                "unit": UnitOfTime.MINUTES,
-                "state_class": SensorStateClass.MEASUREMENT,
-            },
-            EAAttributes.top_temperature: {
-                "type": Platform.SENSOR,
-                "name": "Top Temperature",
-                "device_class": SensorDeviceClass.TEMPERATURE,
-                "unit": UnitOfTemperature.CELSIUS,
-                "state_class": SensorStateClass.MEASUREMENT,
-            },
-        },
-    },
-    0xEC: {
-        "name": "Electric Pressure Cooker",
-        "entities": {
-            ECAttributes.cooking: {
-                "type": Platform.BINARY_SENSOR,
-                "name": "Cooking",
-                "icon": "mdi:fire",
-                "device_class": BinarySensorDeviceClass.RUNNING,
-            },
-            ECAttributes.with_pressure: {
-                "type": Platform.BINARY_SENSOR,
-                "name": "With Pressure",
-                "icon": "mdi:information",
-                "device_class": BinarySensorDeviceClass.RUNNING,
-            },
-            ECAttributes.bottom_temperature: {
-                "type": Platform.SENSOR,
-                "name": "Bottom Temperature",
-                "device_class": SensorDeviceClass.TEMPERATURE,
-                "unit": UnitOfTemperature.CELSIUS,
-                "state_class": SensorStateClass.MEASUREMENT,
-            },
-            ECAttributes.keep_warm_time: {
-                "type": Platform.SENSOR,
-                "name": "Keep Warm Time",
-                "icon": "mdi:progress-clock",
-                "unit": UnitOfTime.MINUTES,
-                "state_class": SensorStateClass.MEASUREMENT,
-            },
-            ECAttributes.mode: {
-                "type": Platform.SENSOR,
-                "name": "Mode",
-                "icon": "mdi:orbit",
-            },
-            ECAttributes.progress: {
-                "type": Platform.SENSOR,
-                "name": "Progress",
-                "icon": "mdi:rotate-360",
-            },
-            ECAttributes.time_remaining: {
-                "type": Platform.SENSOR,
-                "name": "Time Remaining",
-                "icon": "mdi:progress-clock",
-                "unit": UnitOfTime.MINUTES,
-                "state_class": SensorStateClass.MEASUREMENT,
-            },
-            ECAttributes.top_temperature: {
-                "type": Platform.SENSOR,
-                "name": "Top Temperature",
-                "device_class": SensorDeviceClass.TEMPERATURE,
-                "unit": UnitOfTemperature.CELSIUS,
-                "state_class": SensorStateClass.MEASUREMENT,
-            },
-        },
-    },
-    0xED: {
-        "name": "Water Drinking Appliance",
-        "entities": {
-            EDAttributes.child_lock: {"type": Platform.LOCK, "name": "Child Lock"},
-            EDAttributes.power: {
-                "type": Platform.SWITCH,
-                "name": "Power",
-                "icon": "mdi:power",
-            },
-            EDAttributes.filter1: {
-                "type": Platform.SENSOR,
-                "name": "Filter1 Available Days",
-                "icon": "mdi:air-filter",
-                "unit": UnitOfTime.DAYS,
-                "state_class": SensorStateClass.MEASUREMENT,
-            },
-            EDAttributes.filter2: {
-                "type": Platform.SENSOR,
-                "name": "Filter2 Available Days",
-                "icon": "mdi:air-filter",
-                "unit": UnitOfTime.DAYS,
-                "state_class": SensorStateClass.MEASUREMENT,
-            },
-            EDAttributes.filter3: {
-                "type": Platform.SENSOR,
-                "name": "Filter3 Available Days",
-                "icon": "mdi:air-filter",
-                "unit": UnitOfTime.DAYS,
-                "state_class": SensorStateClass.MEASUREMENT,
-            },
-            EDAttributes.life1: {
-                "type": Platform.SENSOR,
-                "name": "Filter1 Life Level",
-                "icon": "mdi:percent",
-                "unit": PERCENTAGE,
-                "state_class": SensorStateClass.MEASUREMENT,
-            },
-            EDAttributes.life2: {
-                "type": Platform.SENSOR,
-                "name": "Filter2 Life Level",
-                "icon": "mdi:percent",
-                "unit": PERCENTAGE,
-                "state_class": SensorStateClass.MEASUREMENT,
-            },
-            EDAttributes.life3: {
-                "type": Platform.SENSOR,
-                "name": "Filter3 Life Level",
-                "icon": "mdi:percent",
-                "unit": PERCENTAGE,
-                "state_class": SensorStateClass.MEASUREMENT,
-            },
-            EDAttributes.in_tds: {
-                "type": Platform.SENSOR,
-                "name": "In TDS",
-                "icon": "mdi:water",
-                "unit": CONCENTRATION_PARTS_PER_MILLION,
-                "state_class": SensorStateClass.MEASUREMENT,
-            },
-            EDAttributes.out_tds: {
-                "type": Platform.SENSOR,
-                "name": "Out TDS",
-                "icon": "mdi:water-plus",
-                "unit": CONCENTRATION_PARTS_PER_MILLION,
-                "state_class": SensorStateClass.MEASUREMENT,
-            },
-            EDAttributes.water_consumption: {
-                "type": Platform.SENSOR,
-                "name": "Water Consumption",
-                "icon": "mdi:water-pump",
-                "unit": UnitOfVolume.LITERS,
-                "state_class": SensorStateClass.TOTAL_INCREASING,
-            },
-        },
-    },
-    0xFA: {
-        "name": "Fan",
-        "entities": {
-            "fan": {"type": Platform.FAN, "icon": "mdi:fan", "default": True},
-            FAAttributes.oscillation_mode: {
-                "type": Platform.SELECT,
-                "name": "Oscillation Mode",
-                "options": "oscillation_modes",
-                "icon": "mdi:swap-horizontal-variant",
-            },
-            FAAttributes.oscillation_angle: {
-                "type": Platform.SELECT,
-                "name": "Oscillation Angle",
-                "options": "oscillation_angles",
-                "icon": "mdi:pan-horizontal",
-            },
-            FAAttributes.tilting_angle: {
-                "type": Platform.SELECT,
-                "name": "Tilting Angle",
-                "options": "tilting_angles",
-                "icon": "mdi:pan-vertical",
-            },
-            FAAttributes.child_lock: {"type": Platform.LOCK, "name": "Child Lock"},
-            FAAttributes.oscillate: {
-                "type": Platform.SWITCH,
-                "name": "Oscillate",
-                "icon": "mdi:swap-horizontal-bold",
-            },
-            FAAttributes.power: {
-                "type": Platform.SWITCH,
-                "name": "Power",
-                "icon": "mdi:power",
-            },
-        },
-    },
-    0xFB: {
-        "name": "Electric Heater",
-        "entities": {
-            "climate": {
-                "type": Platform.CLIMATE,
-                "icon": "mdi:air-conditioner",
-                "default": True,
-            },
-            FBAttributes.child_lock: {"type": Platform.LOCK, "name": "Child Lock"},
-            FBAttributes.heating_level: {
-                "type": Platform.NUMBER,
-                "name": "Heating Level",
-                "icon": "mdi:fire",
-                "max": 10,
-                "min": 1,
-                "step": 1,
-            },
-            FBAttributes.power: {
-                "type": Platform.SWITCH,
-                "name": "Power",
-                "icon": "mdi:power",
-            },
-            FBAttributes.current_temperature: {
-                "type": Platform.SENSOR,
-                "name": "Current Temperature",
-                "device_class": SensorDeviceClass.TEMPERATURE,
-                "unit": UnitOfTemperature.CELSIUS,
-                "state_class": SensorStateClass.MEASUREMENT,
-            },
-        },
-    },
-    0xFC: {
-        "name": "Air Purifier",
-        "entities": {
-            FCAttributes.child_lock: {"type": Platform.LOCK, "name": "Child Lock"},
-            FCAttributes.anion: {
-                "type": Platform.SWITCH,
-                "name": "Anion",
-                "icon": "mdi:vanish",
-            },
-            FCAttributes.prompt_tone: {
-                "type": Platform.SWITCH,
-                "name": "Prompt Tone",
-                "icon": "mdi:bell",
-            },
-            FCAttributes.power: {
-                "type": Platform.SWITCH,
-                "name": "Power",
-                "icon": "mdi:power",
-            },
-            FCAttributes.standby: {
-                "type": Platform.SWITCH,
-                "name": "Standby",
-                "icon": "mdi:smoke-detector-variant",
-            },
-            FCAttributes.detect_mode: {
-                "type": Platform.SELECT,
-                "name": "Detect Mode",
-                "options": "detect_modes",
-                "icon": "mdi:smoke-detector-variant",
-            },
-            FCAttributes.mode: {
-                "type": Platform.SELECT,
-                "name": "Mode",
-                "options": "modes",
-                "icon": "mdi:rotate-360",
-            },
-            FCAttributes.fan_speed: {
-                "type": Platform.SELECT,
-                "name": "Fan Speed",
-                "options": "fan_speeds",
-                "icon": "mdi:fan",
-            },
-            FCAttributes.screen_display: {
-                "type": Platform.SELECT,
-                "name": "Screen Display",
-                "options": "screen_displays",
-                "icon": "mdi:television-ambient-light",
-            },
-            FCAttributes.pm25: {
-                "type": Platform.SENSOR,
-                "name": "PM 2.5",
-                "device_class": SensorDeviceClass.PM25,
-                "unit": CONCENTRATION_MICROGRAMS_PER_CUBIC_METER,
-                "state_class": SensorStateClass.MEASUREMENT,
-            },
-            FCAttributes.tvoc: {
-                "type": Platform.SENSOR,
-                "name": "TVOC",
-                "icon": "mdi:heat-wave",
-                "unit": CONCENTRATION_PARTS_PER_MILLION,
-                "state_class": SensorStateClass.MEASUREMENT,
-            },
-            FCAttributes.hcho: {
-                "type": Platform.SENSOR,
-                "name": "Methanal",
-                "icon": "mdi:molecule",
-                "unit": CONCENTRATION_MICROGRAMS_PER_CUBIC_METER,
-                "state_class": SensorStateClass.MEASUREMENT,
-            },
-            FCAttributes.filter1_life: {
-                "type": Platform.SENSOR,
-                "name": "Filter1 Life Level",
-                "icon": "mdi:air-filter",
-                "unit": PERCENTAGE,
-                "state_class": SensorStateClass.MEASUREMENT,
-            },
-            FCAttributes.filter2_life: {
-                "type": Platform.SENSOR,
-                "name": "Filter2 Life Level",
-                "icon": "mdi:air-filter",
-                "unit": PERCENTAGE,
-                "state_class": SensorStateClass.MEASUREMENT,
-            },
-        },
-    },
-    0xFD: {
-        "name": "Humidifier",
-        "entities": {
-            Platform.HUMIDIFIER: {
-                "type": Platform.HUMIDIFIER,
-                "icon": "mdi:air-humidifier",
-                "default": True,
-            },
-            FDAttributes.disinfect: {
-                "type": Platform.SWITCH,
-                "name": "Disinfect",
-                "icon": "mdi:water-plus-outline",
-            },
-            FDAttributes.prompt_tone: {
-                "type": Platform.SWITCH,
-                "name": "Prompt Tone",
-                "icon": "mdi:bell",
-            },
-            FDAttributes.power: {
-                "type": Platform.SWITCH,
-                "name": "Power",
-                "icon": "mdi:power",
-            },
-            FDAttributes.fan_speed: {
-                "type": Platform.SELECT,
-                "name": "Fan Speed",
-                "options": "fan_speeds",
-                "icon": "mdi:fan",
-            },
-            FDAttributes.screen_display: {
-                "type": Platform.SELECT,
-                "name": "Screen Display",
-                "options": "screen_displays",
-                "icon": "mdi:television-ambient-light",
-            },
-            FDAttributes.current_humidity: {
-                "type": Platform.SENSOR,
-                "name": "Current Humidity",
-                "device_class": SensorDeviceClass.HUMIDITY,
-                "unit": PERCENTAGE,
-                "state_class": SensorStateClass.MEASUREMENT,
-            },
-            FDAttributes.current_temperature: {
-                "type": Platform.SENSOR,
-                "name": "Current Temperature",
-                "device_class": SensorDeviceClass.TEMPERATURE,
-                "unit": UnitOfTemperature.CELSIUS,
-                "state_class": SensorStateClass.MEASUREMENT,
-            },
-        },
-    },
-}
-=======
-from homeassistant.components.binary_sensor import BinarySensorDeviceClass
-from homeassistant.components.sensor import SensorDeviceClass, SensorStateClass
-from homeassistant.const import (
-    CONCENTRATION_MICROGRAMS_PER_CUBIC_METER,
-    CONCENTRATION_PARTS_PER_MILLION,
-    PERCENTAGE,
-    Platform,
-    UnitOfEnergy,
-    UnitOfPower,
-    UnitOfTemperature,
-    UnitOfTime,
-    UnitOfVolume,
-)
-
-from .midea.devices.a1.device import DeviceAttributes as A1Attributes
-from .midea.devices.ac.device import DeviceAttributes as ACAttributes
-from .midea.devices.b0.device import DeviceAttributes as B0Attributes
-from .midea.devices.b1.device import DeviceAttributes as B1Attributes
-from .midea.devices.b3.device import DeviceAttributes as B3Attributes
-from .midea.devices.b4.device import DeviceAttributes as B4Attributes
-from .midea.devices.b6.device import DeviceAttributes as B6Attributes
-from .midea.devices.bf.device import DeviceAttributes as BFAttributes
-from .midea.devices.c2.device import DeviceAttributes as C2Attributes
-from .midea.devices.c3.device import DeviceAttributes as C3Attributes
-from .midea.devices.ca.device import DeviceAttributes as CAAttributes
-from .midea.devices.cc.device import DeviceAttributes as CCAttributes
-from .midea.devices.cd.device import DeviceAttributes as CDAttributes
-from .midea.devices.ce.device import DeviceAttributes as CEAttributes
-from .midea.devices.cf.device import DeviceAttributes as CFAttributes
-from .midea.devices.da.device import DeviceAttributes as DAAttributes
-from .midea.devices.db.device import DeviceAttributes as DBAttributes
-from .midea.devices.dc.device import DeviceAttributes as DCAttributes
-from .midea.devices.e1.device import DeviceAttributes as E1Attributes
-from .midea.devices.e2.device import DeviceAttributes as E2Attributes
-from .midea.devices.e3.device import DeviceAttributes as E3Attributes
-from .midea.devices.e6.device import DeviceAttributes as E6Attributes
-from .midea.devices.e8.device import DeviceAttributes as E8Attributes
-from .midea.devices.ea.device import DeviceAttributes as EAAttributes
-from .midea.devices.ec.device import DeviceAttributes as ECAttributes
-from .midea.devices.ed.device import DeviceAttributes as EDAttributes
-from .midea.devices.fa.device import DeviceAttributes as FAAttributes
-from .midea.devices.fb.device import DeviceAttributes as FBAttributes
-from .midea.devices.fc.device import DeviceAttributes as FCAttributes
-from .midea.devices.fd.device import DeviceAttributes as FDAttributes
-from .midea.devices.x26.device import DeviceAttributes as X26Attributes
-from .midea.devices.x34.device import DeviceAttributes as X34Attributes
-from .midea.devices.x40.device import DeviceAttributes as X40Attributes
-
-MIDEA_DEVICES = {
-    0x13: {
-        "name": "Light",
-        "entities": {
-            "light": {"type": Platform.LIGHT, "icon": "mdi:lightbulb", "default": True}
-        },
-    },
-    0x26: {
-        "name": "Bathroom Master",
-        "entities": {
-            X26Attributes.current_temperature: {
-                "type": Platform.SENSOR,
-                "name": "Current Temperature",
-                "device_class": SensorDeviceClass.TEMPERATURE,
-                "unit": UnitOfTemperature.CELSIUS,
-                "state_class": SensorStateClass.MEASUREMENT,
-            },
-            X26Attributes.current_humidity: {
-                "type": Platform.SENSOR,
-                "name": "Current Humidity",
-                "device_class": SensorDeviceClass.HUMIDITY,
-                "unit": PERCENTAGE,
-                "state_class": SensorStateClass.MEASUREMENT,
-            },
-            X26Attributes.current_radar: {
-                "type": Platform.BINARY_SENSOR,
-                "name": "Occupancy Status",
-                "device_class": BinarySensorDeviceClass.MOVING,
-            },
-            X26Attributes.main_light: {
-                "type": Platform.SWITCH,
-                "name": "Main Light",
-                "icon": "mdi:lightbulb",
-            },
-            X26Attributes.night_light: {
-                "type": Platform.SWITCH,
-                "name": "Night Light",
-                "icon": "mdi:lightbulb",
-            },
-            X26Attributes.mode: {
-                "type": Platform.SELECT,
-                "name": "Mode",
-                "options": "preset_modes",
-                "icon": "mdi:fan",
-            },
-            X26Attributes.direction: {
-                "type": Platform.SELECT,
-                "name": "Direction",
-                "options": "directions",
-                "icon": "mdi:arrow-split-vertical",
-            },
-        },
-    },
-    0x34: {
-        "name": "Sink Dishwasher",
-        "entities": {
-            X34Attributes.door: {
-                "type": Platform.BINARY_SENSOR,
-                "name": "Door",
-                "icon": "mdi:box-shadow",
-                "device_class": BinarySensorDeviceClass.DOOR,
-            },
-            X34Attributes.rinse_aid: {
-                "type": Platform.BINARY_SENSOR,
-                "name": "Rinse Aid Shortage",
-                "icon": "mdi:bottle-tonic",
-                "device_class": BinarySensorDeviceClass.PROBLEM,
-            },
-            X34Attributes.salt: {
-                "type": Platform.BINARY_SENSOR,
-                "name": "Salt Shortage",
-                "icon": "mdi:drag",
-                "device_class": BinarySensorDeviceClass.PROBLEM,
-            },
-            X34Attributes.humidity: {
-                "type": Platform.SENSOR,
-                "name": "Humidity",
-                "device_class": SensorDeviceClass.HUMIDITY,
-                "unit": PERCENTAGE,
-                "state_class": SensorStateClass.MEASUREMENT,
-            },
-            X34Attributes.progress: {
-                "type": Platform.SENSOR,
-                "name": "Progress",
-                "icon": "mdi:rotate-360",
-            },
-            X34Attributes.status: {
-                "type": Platform.SENSOR,
-                "name": "Status",
-                "icon": "mdi:information",
-            },
-            X34Attributes.storage_remaining: {
-                "type": Platform.SENSOR,
-                "name": "Storage Remaining",
-                "icon": "mdi:progress-clock",
-                "unit": UnitOfTime.HOURS,
-                "state_class": SensorStateClass.MEASUREMENT,
-            },
-            X34Attributes.temperature: {
-                "type": Platform.SENSOR,
-                "name": "Temperature",
-                "device_class": SensorDeviceClass.TEMPERATURE,
-                "unit": UnitOfTemperature.CELSIUS,
-                "state_class": SensorStateClass.MEASUREMENT,
-            },
-            X34Attributes.time_remaining: {
-                "type": Platform.SENSOR,
-                "name": "Time Remaining",
-                "icon": "mdi:progress-clock",
-                "unit": UnitOfTime.MINUTES,
-                "state_class": SensorStateClass.MEASUREMENT,
-            },
-            X34Attributes.child_lock: {"type": Platform.LOCK, "name": "Child Lock"},
-            X34Attributes.power: {
-                "type": Platform.SWITCH,
-                "name": "Power",
-                "icon": "mdi:power",
-            },
-            X34Attributes.storage: {
-                "type": Platform.SWITCH,
-                "name": "Storage",
-                "icon": "mdi:repeat-variant",
-            },
-            X34Attributes.mode: {
-                "type": Platform.SENSOR,
-                "name": "Working Mode",
-                "icon": "mdi:dishwasher",
-            },
-            X34Attributes.error_code: {
-                "type": Platform.SENSOR,
-                "name": "Error Code",
-                "icon": "mdi:alert-box",
-            },
-            X34Attributes.softwater: {
-                "type": Platform.SENSOR,
-                "name": "Softwater Level",
-                "icon": "mdi:shaker-outline",
-            },
-            X34Attributes.bright: {
-                "type": Platform.SENSOR,
-                "name": "Bright Level",
-                "icon": "mdi:star-four-points",
-            },
-        },
-    },
-    0x40: {
-        "name": "Integrated Ceiling Fan",
-        "entities": {
-            "fan": {"type": Platform.FAN, "icon": "mdi:fan", "default": True},
-            X40Attributes.current_temperature: {
-                "type": Platform.SENSOR,
-                "name": "Current Temperature",
-                "device_class": SensorDeviceClass.TEMPERATURE,
-                "unit": UnitOfTemperature.CELSIUS,
-                "state_class": SensorStateClass.MEASUREMENT,
-            },
-            X40Attributes.light: {
-                "type": Platform.SWITCH,
-                "name": "Light",
-                "icon": "mdi:lightbulb",
-            },
-            X40Attributes.ventilation: {
-                "type": Platform.SWITCH,
-                "name": "Ventilation",
-                "icon": "mdi:air-filter",
-            },
-            X40Attributes.smelly_sensor: {
-                "type": Platform.SWITCH,
-                "name": "Smelly Sensor",
-                "icon": "mdi:scent",
-            },
-            X40Attributes.direction: {
-                "type": Platform.SELECT,
-                "name": "Direction",
-                "options": "directions",
-                "icon": "mdi:arrow-split-vertical",
-            },
-        },
-    },
-    0xA1: {
-        "name": "Dehumidifier",
-        "entities": {
-            "humidifier": {
-                "type": Platform.HUMIDIFIER,
-                "icon": "mdi:air-humidifier",
-                "default": True,
-            },
-            A1Attributes.child_lock: {"type": Platform.LOCK, "name": "Child Lock"},
-            A1Attributes.anion: {
-                "type": Platform.SWITCH,
-                "name": "Anion",
-                "icon": "mdi:vanish",
-            },
-            A1Attributes.prompt_tone: {
-                "type": Platform.SWITCH,
-                "name": "Prompt Tone",
-                "icon": "mdi:bell",
-            },
-            A1Attributes.power: {
-                "type": Platform.SWITCH,
-                "name": "Power",
-                "icon": "mdi:power",
-            },
-            A1Attributes.swing: {
-                "type": Platform.SWITCH,
-                "name": "swing",
-                "icon": "mdi:pan-horizontal",
-            },
-            A1Attributes.fan_speed: {
-                "type": Platform.SELECT,
-                "name": "Fan Speed",
-                "options": "fan_speeds",
-                "icon": "mdi:fan",
-            },
-            A1Attributes.water_level_set: {
-                "type": Platform.SELECT,
-                "name": "Water Level Setting",
-                "options": "water_level_sets",
-                "icon": "mdi:cup-water",
-            },
-            A1Attributes.current_humidity: {
-                "type": Platform.SENSOR,
-                "name": "Current Humidity",
-                "device_class": SensorDeviceClass.HUMIDITY,
-                "unit": PERCENTAGE,
-                "state_class": SensorStateClass.MEASUREMENT,
-            },
-            A1Attributes.current_temperature: {
-                "type": Platform.SENSOR,
-                "name": "Current Temperature",
-                "device_class": SensorDeviceClass.TEMPERATURE,
-                "unit": UnitOfTemperature.CELSIUS,
-                "state_class": SensorStateClass.MEASUREMENT,
-            },
-            A1Attributes.tank: {
-                "type": Platform.SENSOR,
-                "name": "Tank",
-                "icon": "mdi:cup-water",
-                "unit": PERCENTAGE,
-                "state_class": SensorStateClass.MEASUREMENT,
-            },
-            A1Attributes.tank_full: {
-                "type": Platform.BINARY_SENSOR,
-                "name": "Tank status",
-                "icon": "mdi:alert-circle",
-                "device_class": BinarySensorDeviceClass.PROBLEM,
-            },
-        },
-    },
-    0xAC: {
-        "name": "Air Conditioner",
-        "entities": {
-            "climate": {
-                "type": Platform.CLIMATE,
-                "icon": "mdi:air-conditioner",
-                "default": True,
-            },
-            "fresh_air": {"type": Platform.FAN, "icon": "mdi:fan", "name": "Fresh Air"},
-            ACAttributes.aux_heating: {
-                "type": Platform.SWITCH,
-                "name": "Aux Heating",
-                "icon": "mdi:heat-wave",
-            },
-            ACAttributes.boost_mode: {
-                "type": Platform.SWITCH,
-                "name": "Boost Mode",
-                "icon": "mdi:turbine",
-            },
-            ACAttributes.breezeless: {
-                "type": Platform.SWITCH,
-                "name": "Breezeless",
-                "icon": "mdi:tailwind",
-            },
-            ACAttributes.comfort_mode: {
-                "type": Platform.SWITCH,
-                "name": "Comfort Mode",
-                "icon": "mdi:alpha-c-circle",
-            },
-            ACAttributes.dry: {
-                "type": Platform.SWITCH,
-                "name": "Dry",
-                "icon": "mdi:air-filter",
-            },
-            ACAttributes.eco_mode: {
-                "type": Platform.SWITCH,
-                "name": "ECO Mode",
-                "icon": "mdi:leaf-circle",
-            },
-            ACAttributes.frost_protect: {
-                "type": Platform.SWITCH,
-                "name": "Frost Protect",
-                "icon": "mdi:snowflake-alert",
-            },
-            ACAttributes.indirect_wind: {
-                "type": Platform.SWITCH,
-                "name": "Indirect Wind",
-                "icon": "mdi:tailwind",
-            },
-            ACAttributes.natural_wind: {
-                "type": Platform.SWITCH,
-                "name": "Natural Wind",
-                "icon": "mdi:tailwind",
-            },
-            ACAttributes.prompt_tone: {
-                "type": Platform.SWITCH,
-                "name": "Prompt Tone",
-                "icon": "mdi:bell",
-            },
-            ACAttributes.power: {
-                "type": Platform.SWITCH,
-                "name": "Power",
-                "icon": "mdi:power",
-            },
-            ACAttributes.screen_display: {
-                "type": Platform.SWITCH,
-                "name": "Screen Display",
-                "icon": "mdi:television-ambient-light",
-            },
-            ACAttributes.screen_display_alternate: {
-                "type": Platform.SWITCH,
-                "name": "Screen Display Alternate",
-                "icon": "mdi:television-ambient-light",
-            },
-            ACAttributes.sleep_mode: {
-                "type": Platform.SWITCH,
-                "name": "Sleep Mode",
-                "icon": "mdi:power-sleep",
-            },
-            ACAttributes.smart_eye: {
-                "type": Platform.SWITCH,
-                "name": "Smart Eye",
-                "icon": "mdi:eye",
-            },
-            ACAttributes.swing_horizontal: {
-                "type": Platform.SWITCH,
-                "name": "Swing Horizontal",
-                "icon": "mdi:arrow-split-vertical",
-            },
-            ACAttributes.swing_vertical: {
-                "type": Platform.SWITCH,
-                "name": "Swing Vertical",
-                "icon": "mdi:arrow-split-horizontal",
-            },
-            ACAttributes.full_dust: {
-                "type": Platform.BINARY_SENSOR,
-                "name": "Full of Dust",
-                "icon": "mdi:alert-circle",
-                "device_class": BinarySensorDeviceClass.PROBLEM,
-            },
-            ACAttributes.indoor_humidity: {
-                "type": Platform.SENSOR,
-                "name": "Indoor Humidity",
-                "device_class": SensorDeviceClass.HUMIDITY,
-                "unit": PERCENTAGE,
-                "state_class": SensorStateClass.MEASUREMENT,
-            },
-            ACAttributes.indoor_temperature: {
-                "type": Platform.SENSOR,
-                "name": "Indoor Temperature",
-                "device_class": SensorDeviceClass.TEMPERATURE,
-                "unit": UnitOfTemperature.CELSIUS,
-                "state_class": SensorStateClass.MEASUREMENT,
-            },
-            ACAttributes.outdoor_temperature: {
-                "type": Platform.SENSOR,
-                "name": "Outdoor Temperature",
-                "device_class": SensorDeviceClass.TEMPERATURE,
-                "unit": UnitOfTemperature.CELSIUS,
-                "state_class": SensorStateClass.MEASUREMENT,
-            },
-            ACAttributes.total_energy_consumption: {
-                "type": Platform.SENSOR,
-                "name": "Total Energy Consumption",
-                "device_class": SensorDeviceClass.ENERGY,
-                "unit": UnitOfEnergy.KILO_WATT_HOUR,
-                "state_class": SensorStateClass.TOTAL_INCREASING,
-            },
-            ACAttributes.current_energy_consumption: {
-                "type": Platform.SENSOR,
-                "name": "Current Energy Consumption",
-                "device_class": SensorDeviceClass.ENERGY,
-                "unit": UnitOfEnergy.KILO_WATT_HOUR,
-                "state_class": SensorStateClass.TOTAL_INCREASING,
-            },
-            ACAttributes.realtime_power: {
-                "type": Platform.SENSOR,
-                "name": "Realtime Power",
-                "device_class": SensorDeviceClass.POWER,
-                "unit": UnitOfPower.WATT,
-                "state_class": SensorStateClass.MEASUREMENT,
-            },
-        },
-    },
-    0xB0: {
-        "name": "Microwave Oven",
-        "entities": {
-            B0Attributes.door: {
-                "type": Platform.BINARY_SENSOR,
-                "name": "Door",
-                "icon": "mdi:box-shadow",
-                "device_class": BinarySensorDeviceClass.DOOR,
-            },
-            B0Attributes.tank_ejected: {
-                "type": Platform.BINARY_SENSOR,
-                "name": "Tank Ejected",
-                "icon": "mdi:cup-water",
-                "device_class": BinarySensorDeviceClass.PROBLEM,
-            },
-            B0Attributes.water_change_reminder: {
-                "type": Platform.BINARY_SENSOR,
-                "name": "Water Change Reminder",
-                "icon": "mdi:cup-water",
-                "device_class": BinarySensorDeviceClass.PROBLEM,
-            },
-            B0Attributes.water_shortage: {
-                "type": Platform.BINARY_SENSOR,
-                "name": "Water Shortage",
-                "icon": "mdi:cup-water",
-                "device_class": BinarySensorDeviceClass.PROBLEM,
-            },
-            B0Attributes.current_temperature: {
-                "type": Platform.SENSOR,
-                "name": "Current Temperature",
-                "device_class": SensorDeviceClass.TEMPERATURE,
-                "unit": UnitOfTemperature.CELSIUS,
-                "state_class": SensorStateClass.MEASUREMENT,
-            },
-            B0Attributes.status: {
-                "type": Platform.SENSOR,
-                "name": "Status",
-                "icon": "mdi:information",
-            },
-            B0Attributes.time_remaining: {
-                "type": Platform.SENSOR,
-                "name": "Time Remaining",
-                "icon": "mdi:progress-clock",
-                "unit": UnitOfTime.SECONDS,
-                "state_class": SensorStateClass.MEASUREMENT,
-            },
-        },
-    },
-    0xB1: {
-        "name": "Electric Oven",
-        "entities": {
-            B1Attributes.door: {
-                "type": Platform.BINARY_SENSOR,
-                "name": "Door",
-                "icon": "mdi:box-shadow",
-                "device_class": BinarySensorDeviceClass.DOOR,
-            },
-            B1Attributes.tank_ejected: {
-                "type": Platform.BINARY_SENSOR,
-                "name": "Tank ejected",
-                "icon": "mdi:cup-water",
-                "device_class": BinarySensorDeviceClass.PROBLEM,
-            },
-            B1Attributes.water_change_reminder: {
-                "type": Platform.BINARY_SENSOR,
-                "name": "Water Change Reminder",
-                "icon": "mdi:cup-water",
-                "device_class": BinarySensorDeviceClass.PROBLEM,
-            },
-            B1Attributes.water_shortage: {
-                "type": Platform.BINARY_SENSOR,
-                "name": "Water Shortage",
-                "icon": "mdi:cup-water",
-                "device_class": BinarySensorDeviceClass.PROBLEM,
-            },
-            B1Attributes.current_temperature: {
-                "type": Platform.SENSOR,
-                "name": "Current Temperature",
-                "device_class": SensorDeviceClass.TEMPERATURE,
-                "unit": UnitOfTemperature.CELSIUS,
-                "state_class": SensorStateClass.MEASUREMENT,
-            },
-            B1Attributes.status: {
-                "type": Platform.SENSOR,
-                "name": "Status",
-                "icon": "mdi:information",
-            },
-            B1Attributes.time_remaining: {
-                "type": Platform.SENSOR,
-                "name": "Time Remaining",
-                "icon": "mdi:progress-clock",
-                "unit": UnitOfTime.SECONDS,
-                "state_class": SensorStateClass.MEASUREMENT,
-            },
-        },
-    },
-    0xB3: {
-        "name": "Dish Sterilizer",
-        "entities": {
-            B3Attributes.top_compartment_door: {
-                "type": Platform.BINARY_SENSOR,
-                "name": "Top Compartment Door",
-                "icon": "mdi:box-shadow",
-                "device_class": BinarySensorDeviceClass.DOOR,
-            },
-            B3Attributes.top_compartment_preheating: {
-                "type": Platform.BINARY_SENSOR,
-                "name": "Top Compartment Preheating",
-                "icon": "mdi:heat-wave",
-                "device_class": BinarySensorDeviceClass.RUNNING,
-            },
-            B3Attributes.top_compartment_cooling: {
-                "type": Platform.BINARY_SENSOR,
-                "name": "Top Compartment Cooling",
-                "icon": "snowflake-variant",
-                "device_class": BinarySensorDeviceClass.RUNNING,
-            },
-            B3Attributes.middle_compartment_door: {
-                "type": Platform.BINARY_SENSOR,
-                "name": "Middle Compartment Door",
-                "icon": "mdi:box-shadow",
-                "device_class": BinarySensorDeviceClass.DOOR,
-            },
-            B3Attributes.middle_compartment_preheating: {
-                "type": Platform.BINARY_SENSOR,
-                "name": "Middle Compartment Preheating",
-                "icon": "mdi:heat-wave",
-                "device_class": BinarySensorDeviceClass.RUNNING,
-            },
-            B3Attributes.middle_compartment_cooling: {
-                "type": Platform.BINARY_SENSOR,
-                "name": "Middle Compartment Cooling",
-                "icon": "snowflake-variant",
-                "device_class": BinarySensorDeviceClass.RUNNING,
-            },
-            B3Attributes.bottom_compartment_door: {
-                "type": Platform.BINARY_SENSOR,
-                "name": "Bottom Compartment Door",
-                "icon": "mdi:box-shadow",
-                "device_class": BinarySensorDeviceClass.DOOR,
-            },
-            B3Attributes.bottom_compartment_preheating: {
-                "type": Platform.BINARY_SENSOR,
-                "name": "Bottom Compartment Preheating",
-                "icon": "mdi:heat-wave",
-                "device_class": BinarySensorDeviceClass.RUNNING,
-            },
-            B3Attributes.bottom_compartment_cooling: {
-                "type": Platform.BINARY_SENSOR,
-                "name": "Bottom Compartment Cooling",
-                "icon": "snowflake-variant",
-                "device_class": BinarySensorDeviceClass.RUNNING,
-            },
-            B3Attributes.top_compartment_status: {
-                "type": Platform.SENSOR,
-                "name": "Top Compartment Status",
-                "icon": "mdi:information",
-            },
-            B3Attributes.top_compartment_temperature: {
-                "type": Platform.SENSOR,
-                "name": "Top Compartment Temperature",
-                "device_class": SensorDeviceClass.TEMPERATURE,
-                "unit": UnitOfTemperature.CELSIUS,
-                "state_class": SensorStateClass.MEASUREMENT,
-            },
-            B3Attributes.top_compartment_remaining: {
-                "type": Platform.SENSOR,
-                "name": "Top Compartment Remaining",
-                "unit": UnitOfTime.SECONDS,
-                "state_class": SensorStateClass.MEASUREMENT,
-            },
-            B3Attributes.middle_compartment_status: {
-                "type": Platform.SENSOR,
-                "name": "Middle Compartment Status",
-                "icon": "mdi:information",
-            },
-            B3Attributes.middle_compartment_temperature: {
-                "type": Platform.SENSOR,
-                "name": "Middle Compartment Temperature",
-                "device_class": SensorDeviceClass.TEMPERATURE,
-                "unit": UnitOfTemperature.CELSIUS,
-                "state_class": SensorStateClass.MEASUREMENT,
-            },
-            B3Attributes.middle_compartment_remaining: {
-                "type": Platform.SENSOR,
-                "name": "Middle Compartment Remaining",
-                "unit": UnitOfTime.SECONDS,
-                "state_class": SensorStateClass.MEASUREMENT,
-            },
-            B3Attributes.bottom_compartment_status: {
-                "type": Platform.SENSOR,
-                "name": "Bottom Compartment Status",
-                "icon": "mdi:information",
-            },
-            B3Attributes.bottom_compartment_temperature: {
-                "type": Platform.SENSOR,
-                "name": "Bottom Compartment Temperature",
-                "device_class": SensorDeviceClass.TEMPERATURE,
-                "unit": UnitOfTemperature.CELSIUS,
-                "state_class": SensorStateClass.MEASUREMENT,
-            },
-            B3Attributes.bottom_compartment_remaining: {
-                "type": Platform.SENSOR,
-                "name": "Bottom Compartment Remaining",
-                "unit": UnitOfTime.SECONDS,
-                "state_class": SensorStateClass.MEASUREMENT,
-            },
-        },
-    },
-    0xB4: {
-        "name": "Toaster",
-        "entities": {
-            B4Attributes.door: {
-                "type": Platform.BINARY_SENSOR,
-                "name": "Door",
-                "icon": "mdi:box-shadow",
-                "device_class": BinarySensorDeviceClass.DOOR,
-            },
-            B4Attributes.tank_ejected: {
-                "type": Platform.BINARY_SENSOR,
-                "name": "Tank ejected",
-                "icon": "mdi:cup-water",
-                "device_class": BinarySensorDeviceClass.PROBLEM,
-            },
-            B4Attributes.water_change_reminder: {
-                "type": Platform.BINARY_SENSOR,
-                "name": "Water Change Reminder",
-                "icon": "mdi:cup-water",
-                "device_class": BinarySensorDeviceClass.PROBLEM,
-            },
-            B4Attributes.water_shortage: {
-                "type": Platform.BINARY_SENSOR,
-                "name": "Water Shortage",
-                "icon": "mdi:cup-water",
-                "device_class": BinarySensorDeviceClass.PROBLEM,
-            },
-            B4Attributes.current_temperature: {
-                "type": Platform.SENSOR,
-                "name": "Current Temperature",
-                "device_class": SensorDeviceClass.TEMPERATURE,
-                "unit": UnitOfTemperature.CELSIUS,
-                "state_class": SensorStateClass.MEASUREMENT,
-            },
-            B4Attributes.status: {
-                "type": Platform.SENSOR,
-                "name": "Status",
-                "icon": "mdi:information",
-            },
-            B4Attributes.time_remaining: {
-                "type": Platform.SENSOR,
-                "name": "Time Remaining",
-                "icon": "mdi:progress-clock",
-                "unit": UnitOfTime.SECONDS,
-                "state_class": SensorStateClass.MEASUREMENT,
-            },
-        },
-    },
-    0xB6: {
-        "name": "Range Hood",
-        "entities": {
-            "fan": {"type": Platform.FAN, "icon": "mdi:fan", "default": True},
-            B6Attributes.light: {
-                "type": Platform.SWITCH,
-                "name": "Light",
-                "icon": "mdi:lightbulb",
-            },
-            B6Attributes.power: {
-                "type": Platform.SWITCH,
-                "name": "Power",
-                "icon": "mdi:power",
-            },
-            B6Attributes.cleaning_reminder: {
-                "type": Platform.BINARY_SENSOR,
-                "name": "Cleaning Reminder",
-                "icon": "mdi:alert-circle",
-                "device_class": BinarySensorDeviceClass.PROBLEM,
-            },
-            B6Attributes.oilcup_full: {
-                "type": Platform.BINARY_SENSOR,
-                "name": "Oil-cup Full",
-                "icon": "mdi:cup",
-                "device_class": BinarySensorDeviceClass.PROBLEM,
-            },
-            B6Attributes.fan_level: {
-                "type": Platform.SENSOR,
-                "name": "Fan level",
-                "icon": "mdi:fan",
-                "state_class": SensorStateClass.MEASUREMENT,
-            },
-        },
-    },
-    0xBF: {
-        "name": "Microwave Steam Oven",
-        "entities": {
-            BFAttributes.tank_ejected: {
-                "type": Platform.BINARY_SENSOR,
-                "name": "Tank ejected",
-                "icon": "mdi:cup-water",
-                "device_class": BinarySensorDeviceClass.PROBLEM,
-            },
-            BFAttributes.water_change_reminder: {
-                "type": Platform.BINARY_SENSOR,
-                "name": "Water Change Reminder",
-                "icon": "mdi:cup-water",
-                "device_class": BinarySensorDeviceClass.PROBLEM,
-            },
-            BFAttributes.door: {
-                "type": Platform.BINARY_SENSOR,
-                "name": "Door",
-                "icon": "mdi:box-shadow",
-                "device_class": BinarySensorDeviceClass.DOOR,
-            },
-            BFAttributes.water_shortage: {
-                "type": Platform.BINARY_SENSOR,
-                "name": "Water Shortage",
-                "icon": "mdi:cup-water",
-                "device_class": BinarySensorDeviceClass.PROBLEM,
-            },
-            BFAttributes.current_temperature: {
-                "type": Platform.SENSOR,
-                "name": "Current Temperature",
-                "device_class": SensorDeviceClass.TEMPERATURE,
-                "unit": UnitOfTemperature.CELSIUS,
-                "state_class": SensorStateClass.MEASUREMENT,
-            },
-            BFAttributes.status: {
-                "type": Platform.SENSOR,
-                "name": "Status",
-                "icon": "mdi:information",
-            },
-            BFAttributes.time_remaining: {
-                "type": Platform.SENSOR,
-                "name": "Time Remaining",
-                "icon": "mdi:progress-clock",
-                "unit": UnitOfTime.SECONDS,
-                "state_class": SensorStateClass.MEASUREMENT,
-            },
-        },
-    },
-    0xC2: {
-        "name": "Toilet",
-        "entities": {
-            C2Attributes.power: {
-                "type": Platform.SWITCH,
-                "name": "Power",
-                "icon": "mdi:power",
-            },
-            C2Attributes.sensor_light: {
-                "type": Platform.SWITCH,
-                "name": "Sensor Light",
-                "icon": "mdi:lightbulb",
-            },
-            C2Attributes.foam_shield: {
-                "type": Platform.SWITCH,
-                "name": "Foam Shield",
-                "icon": "mdi:chart-bubble",
-            },
-            C2Attributes.child_lock: {"type": Platform.LOCK, "name": "Child Lock"},
-            C2Attributes.seat_status: {
-                "type": Platform.BINARY_SENSOR,
-                "name": "Seat Status",
-                "icon": "mdi:seat-legroom-normal",
-            },
-            C2Attributes.lid_status: {
-                "type": Platform.BINARY_SENSOR,
-                "name": "Lid Status",
-                "icon": "mdi:toilet",
-            },
-            C2Attributes.light_status: {
-                "type": Platform.BINARY_SENSOR,
-                "name": "Light Status",
-                "icon": "mdi:lightbulb",
-                "device_class": BinarySensorDeviceClass.LIGHT,
-            },
-            C2Attributes.water_temperature: {
-                "type": Platform.SENSOR,
-                "name": "Water Temperature",
-                "device_class": SensorDeviceClass.TEMPERATURE,
-                "unit": UnitOfTemperature.CELSIUS,
-                "state_class": SensorStateClass.MEASUREMENT,
-            },
-            C2Attributes.seat_temperature: {
-                "type": Platform.SENSOR,
-                "name": "Seat Temperature",
-                "device_class": SensorDeviceClass.TEMPERATURE,
-                "unit": UnitOfTemperature.CELSIUS,
-                "state_class": SensorStateClass.MEASUREMENT,
-            },
-            C2Attributes.filter_life: {
-                "type": Platform.SENSOR,
-                "name": "Filter Life",
-                "icon": "mdi:toilet",
-                "unit": PERCENTAGE,
-                "state_class": SensorStateClass.MEASUREMENT,
-            },
-            C2Attributes.dry_level: {
-                "type": Platform.NUMBER,
-                "name": "Dry Level",
-                "icon": "mdi:fire",
-                "max": "max_dry_level",
-                "min": 0,
-                "step": 1,
-            },
-            C2Attributes.water_temp_level: {
-                "type": Platform.NUMBER,
-                "name": "Water Temperature Level",
-                "icon": "mdi:fire",
-                "max": "max_water_temp_level",
-                "min": 0,
-                "step": 1,
-            },
-            C2Attributes.seat_temp_level: {
-                "type": Platform.NUMBER,
-                "name": "Seat Temperature Level",
-                "icon": "mdi:fire",
-                "max": "max_seat_temp_level",
-                "min": 0,
-                "step": 1,
-            },
-        },
-    },
-    0xC3: {
-        "name": "Heat Pump Wi-Fi Controller",
-        "entities": {
-            "climate_zone1": {
-                "type": Platform.CLIMATE,
-                "icon": "mdi:air-conditioner",
-                "name": "Zone1 Thermostat",
-                "zone": 0,
-                "default": True,
-            },
-            "climate_zone2": {
-                "type": Platform.CLIMATE,
-                "icon": "mdi:air-conditioner",
-                "name": "Zone2 Thermostat",
-                "zone": 1,
-                "default": False,
-            },
-            "water_heater": {
-                "type": Platform.WATER_HEATER,
-                "icon": "mdi:heat-pump",
-                "name": "Domestic hot water",
-                "default": True,
-            },
-            C3Attributes.disinfect: {
-                "type": Platform.SWITCH,
-                "name": "Disinfect",
-                "icon": "mdi:water-plus-outline",
-            },
-            C3Attributes.dhw_power: {
-                "type": Platform.SWITCH,
-                "name": "DHW Power",
-                "icon": "mdi:power",
-            },
-            C3Attributes.eco_mode: {
-                "type": Platform.SWITCH,
-                "name": "ECO Mode",
-                "icon": "mdi:leaf-circle",
-            },
-            C3Attributes.fast_dhw: {
-                "type": Platform.SWITCH,
-                "name": "Fast DHW",
-                "icon": "mdi:rotate-orbit",
-            },
-            C3Attributes.silent_mode: {
-                "type": Platform.SWITCH,
-                "name": "Silent Mode",
-                "icon": "mdi:fan-remove",
-            },
-            C3Attributes.tbh: {
-                "type": Platform.SWITCH,
-                "name": "TBH",
-                "icon": "mdi:water-boiler",
-            },
-            C3Attributes.zone1_curve: {
-                "type": Platform.SWITCH,
-                "name": "Zone1 Curve",
-                "icon": "mdi:chart-bell-curve-cumulative",
-            },
-            C3Attributes.zone2_curve: {
-                "type": Platform.SWITCH,
-                "name": "Zone2 Curve",
-                "icon": "mdi:chart-bell-curve-cumulative",
-            },
-            C3Attributes.zone1_power: {
-                "type": Platform.SWITCH,
-                "name": "Zone1 Power",
-                "icon": "mdi:power",
-            },
-            C3Attributes.zone2_power: {
-                "type": Platform.SWITCH,
-                "name": "Zone2 Power",
-                "icon": "mdi:power",
-            },
-            C3Attributes.zone1_water_temp_mode: {
-                "type": Platform.BINARY_SENSOR,
-                "name": "Zone1 Water-temperature Mode",
-                "icon": "mdi:coolant-temperature",
-                "device_class": BinarySensorDeviceClass.RUNNING,
-            },
-            C3Attributes.zone2_water_temp_mode: {
-                "type": Platform.BINARY_SENSOR,
-                "name": "Zone2 Water-temperature Mode",
-                "icon": "mdi:coolant-temperature",
-                "device_class": BinarySensorDeviceClass.RUNNING,
-            },
-            C3Attributes.zone1_room_temp_mode: {
-                "type": Platform.BINARY_SENSOR,
-                "name": "Zone1 Room-temperature Mode",
-                "icon": "mdi:home-thermometer-outline",
-                "device_class": BinarySensorDeviceClass.RUNNING,
-            },
-            C3Attributes.zone2_room_temp_mode: {
-                "type": Platform.BINARY_SENSOR,
-                "name": "Zone2 Room-temperature Mode",
-                "icon": "mdi:home-thermometer-outline",
-                "device_class": BinarySensorDeviceClass.RUNNING,
-            },
-            C3Attributes.error_code: {
-                "type": Platform.SENSOR,
-                "name": "Error Code",
-                "icon": "mdi:alpha-e-circle",
-            },
-            C3Attributes.tank_actual_temperature: {
-                "type": Platform.SENSOR,
-                "name": "Tank Actual Temperature",
-                "device_class": SensorDeviceClass.TEMPERATURE,
-                "unit": UnitOfTemperature.CELSIUS,
-                "state_class": SensorStateClass.MEASUREMENT,
-            },
-            C3Attributes.status_dhw: {
-                "type": Platform.BINARY_SENSOR,
-                "name": "DHW status",
-                "icon": "mdi:heat-pump",
-                "device_class": BinarySensorDeviceClass.RUNNING,
-            },
-            C3Attributes.status_tbh: {
-                "type": Platform.BINARY_SENSOR,
-                "name": "TBH status",
-                "icon": "mdi:water-boiler",
-                "device_class": BinarySensorDeviceClass.RUNNING,
-            },
-            C3Attributes.status_ibh: {
-                "type": Platform.BINARY_SENSOR,
-                "name": "IBH status",
-                "icon": "mdi:coolant-temperature",
-                "device_class": BinarySensorDeviceClass.RUNNING,
-            },
-            C3Attributes.status_heating: {
-                "type": Platform.BINARY_SENSOR,
-                "name": "Heating status",
-                "icon": "mdi:heat-pump",
-                "device_class": BinarySensorDeviceClass.RUNNING,
-            },
-            C3Attributes.total_energy_consumption: {
-                "type": Platform.SENSOR,
-                "name": "Total energy consumption",
-                "device_class": SensorDeviceClass.ENERGY,
-                "unit": UnitOfEnergy.KILO_WATT_HOUR,
-                "state_class": SensorStateClass.TOTAL_INCREASING,
-            },
-            C3Attributes.total_produced_energy: {
-                "type": Platform.SENSOR,
-                "name": "Total produced energy",
-                "device_class": SensorDeviceClass.ENERGY,
-                "unit": UnitOfEnergy.KILO_WATT_HOUR,
-                "state_class": SensorStateClass.TOTAL_INCREASING,
-            },
-            C3Attributes.outdoor_temperature: {
-                "type": Platform.SENSOR,
-                "name": "Outdoor Temperature",
-                "device_class": SensorDeviceClass.TEMPERATURE,
-                "unit": UnitOfTemperature.CELSIUS,
-                "state_class": SensorStateClass.MEASUREMENT,
-            },
-        },
-    },
-    0xCA: {
-        "name": "Refrigerator",
-        "entities": {
-            CAAttributes.bar_door: {
-                "type": Platform.BINARY_SENSOR,
-                "name": "Bar Door",
-                "icon": "mdi:box-shadow",
-                "device_class": BinarySensorDeviceClass.DOOR,
-            },
-            CAAttributes.bar_door_overtime: {
-                "type": Platform.BINARY_SENSOR,
-                "name": "Bar Door Overtime",
-                "icon": "mdi:alert-circle",
-                "device_class": BinarySensorDeviceClass.PROBLEM,
-            },
-            CAAttributes.flex_zone_door: {
-                "type": Platform.BINARY_SENSOR,
-                "name": "Flex Door",
-                "icon": "mdi:box-shadow",
-                "device_class": BinarySensorDeviceClass.DOOR,
-            },
-            CAAttributes.flex_zone_door_overtime: {
-                "type": Platform.BINARY_SENSOR,
-                "name": "Flex Zone Door",
-                "icon": "mdi:alert-circle",
-                "device_class": BinarySensorDeviceClass.PROBLEM,
-            },
-            CAAttributes.freezer_door: {
-                "type": Platform.BINARY_SENSOR,
-                "name": "Freezer Door",
-                "icon": "mdi:box-shadow",
-                "device_class": BinarySensorDeviceClass.DOOR,
-            },
-            CAAttributes.freezer_door_overtime: {
-                "type": Platform.BINARY_SENSOR,
-                "name": "Freezer Door Overtime",
-                "icon": "mdi:alert-circle",
-                "device_class": BinarySensorDeviceClass.PROBLEM,
-            },
-            CAAttributes.refrigerator_door: {
-                "type": Platform.BINARY_SENSOR,
-                "name": "Refrigerator Door",
-                "icon": "mdi:alert-circle",
-                "device_class": BinarySensorDeviceClass.PROBLEM,
-            },
-            CAAttributes.refrigerator_door_overtime: {
-                "type": Platform.BINARY_SENSOR,
-                "name": "Refrigerator Door Overtime",
-                "icon": "mdi:alert-circle",
-                "device_class": BinarySensorDeviceClass.PROBLEM,
-            },
-            CAAttributes.flex_zone_actual_temp: {
-                "type": Platform.SENSOR,
-                "name": "Flex Zone Actual Temperature",
-                "device_class": SensorDeviceClass.TEMPERATURE,
-                "unit": UnitOfTemperature.CELSIUS,
-                "state_class": SensorStateClass.MEASUREMENT,
-            },
-            CAAttributes.flex_zone_setting_temp: {
-                "type": Platform.SENSOR,
-                "name": "Flex Zone Setting Temperature",
-                "device_class": SensorDeviceClass.TEMPERATURE,
-                "unit": UnitOfTemperature.CELSIUS,
-                "state_class": SensorStateClass.MEASUREMENT,
-            },
-            CAAttributes.freezer_actual_temp: {
-                "type": Platform.SENSOR,
-                "name": "Freezer Actual Temperature",
-                "device_class": SensorDeviceClass.TEMPERATURE,
-                "unit": UnitOfTemperature.CELSIUS,
-                "state_class": SensorStateClass.MEASUREMENT,
-            },
-            CAAttributes.freezer_setting_temp: {
-                "type": Platform.SENSOR,
-                "name": "Freezer Setting Temperature",
-                "device_class": SensorDeviceClass.TEMPERATURE,
-                "unit": UnitOfTemperature.CELSIUS,
-                "state_class": SensorStateClass.MEASUREMENT,
-            },
-            CAAttributes.energy_consumption: {
-                "type": Platform.SENSOR,
-                "name": "Energy Consumption",
-                "device_class": SensorDeviceClass.ENERGY,
-                "unit": UnitOfEnergy.KILO_WATT_HOUR,
-                "state_class": SensorStateClass.TOTAL_INCREASING,
-            },
-            CAAttributes.refrigerator_actual_temp: {
-                "type": Platform.SENSOR,
-                "name": "Refrigerator Actual Temperature",
-                "device_class": SensorDeviceClass.TEMPERATURE,
-                "unit": UnitOfTemperature.CELSIUS,
-                "state_class": SensorStateClass.MEASUREMENT,
-            },
-            CAAttributes.refrigerator_setting_temp: {
-                "type": Platform.SENSOR,
-                "name": "Refrigerator Setting Temperature",
-                "device_class": SensorDeviceClass.TEMPERATURE,
-                "unit": UnitOfTemperature.CELSIUS,
-                "state_class": SensorStateClass.MEASUREMENT,
-            },
-            CAAttributes.right_flex_zone_actual_temp: {
-                "type": Platform.SENSOR,
-                "name": "Right Flex Zone Actual Temperature",
-                "device_class": SensorDeviceClass.TEMPERATURE,
-                "unit": UnitOfTemperature.CELSIUS,
-                "state_class": SensorStateClass.MEASUREMENT,
-            },
-            CAAttributes.right_flex_zone_setting_temp: {
-                "type": Platform.SENSOR,
-                "name": "Right Flex Zone Setting Temperature",
-                "device_class": SensorDeviceClass.TEMPERATURE,
-                "unit": UnitOfTemperature.CELSIUS,
-                "state_class": SensorStateClass.MEASUREMENT,
-            },
-        },
-    },
-    0xCC: {
-        "name": "MDV Wi-Fi Controller",
-        "entities": {
-            "climate": {
-                "type": Platform.CLIMATE,
-                "icon": "hass:air-conditioner",
-                "default": True,
-            },
-            CCAttributes.aux_heating: {
-                "type": Platform.SWITCH,
-                "name": "Aux Heating",
-                "icon": "mdi:heat-wave",
-            },
-            CCAttributes.eco_mode: {
-                "type": Platform.SWITCH,
-                "name": "ECO Mode",
-                "icon": "mdi:leaf-circle",
-            },
-            CCAttributes.night_light: {
-                "type": Platform.SWITCH,
-                "name": "Night Light",
-                "icon": "mdi:lightbulb",
-            },
-            CCAttributes.power: {
-                "type": Platform.SWITCH,
-                "name": "Power",
-                "icon": "mdi:power",
-            },
-            CCAttributes.sleep_mode: {
-                "type": Platform.SWITCH,
-                "name": "Sleep Mode",
-                "icon": "mdi:power-sleep",
-            },
-            CCAttributes.swing: {
-                "type": Platform.SWITCH,
-                "name": "Swing",
-                "icon": "mdi:arrow-split-horizontal",
-            },
-            CCAttributes.indoor_temperature: {
-                "type": Platform.SENSOR,
-                "name": "Indoor Temperature",
-                "device_class": SensorDeviceClass.TEMPERATURE,
-                "unit": UnitOfTemperature.CELSIUS,
-                "state_class": SensorStateClass.MEASUREMENT,
-            },
-        },
-    },
-    0xCD: {
-        "name": "Heat Pump Water Heater",
-        "entities": {
-            "water_heater": {
-                "type": Platform.WATER_HEATER,
-                "icon": "mdi:heat-pump",
-                "default": True,
-            },
-            CDAttributes.compressor_status: {
-                "type": Platform.BINARY_SENSOR,
-                "name": "Compressor Status",
-                "icon": "mdi:drag",
-                "device_class": BinarySensorDeviceClass.RUNNING,
-            },
-            CDAttributes.compressor_temperature: {
-                "type": Platform.SENSOR,
-                "name": "Compressor Temperature",
-                "device_class": SensorDeviceClass.TEMPERATURE,
-                "unit": UnitOfTemperature.CELSIUS,
-                "state_class": SensorStateClass.MEASUREMENT,
-            },
-            CDAttributes.condenser_temperature: {
-                "type": Platform.SENSOR,
-                "name": "Condenser Temperature",
-                "device_class": SensorDeviceClass.TEMPERATURE,
-                "unit": UnitOfTemperature.CELSIUS,
-                "state_class": SensorStateClass.MEASUREMENT,
-            },
-            CDAttributes.outdoor_temperature: {
-                "type": Platform.SENSOR,
-                "name": "Outdoor Temperature",
-                "device_class": SensorDeviceClass.TEMPERATURE,
-                "unit": UnitOfTemperature.CELSIUS,
-                "state_class": SensorStateClass.MEASUREMENT,
-            },
-            CDAttributes.power: {
-                "type": Platform.SWITCH,
-                "name": "Power",
-                "icon": "mdi:power",
-            },
-        },
-    },
-    0xCE: {
-        "name": "Fresh Air Appliance",
-        "entities": {
-            "fan": {"type": Platform.FAN, "icon": "mdi:fan", "default": True},
-            CEAttributes.filter_cleaning_reminder: {
-                "type": Platform.BINARY_SENSOR,
-                "name": "Filter Cleaning Reminder",
-                "icon": "mdi:alert-circle",
-                "device_class": BinarySensorDeviceClass.PROBLEM,
-            },
-            CEAttributes.filter_change_reminder: {
-                "type": Platform.BINARY_SENSOR,
-                "name": "Filter Change Reminder",
-                "icon": "mdi:alert-circle",
-                "device_class": BinarySensorDeviceClass.PROBLEM,
-            },
-            CEAttributes.current_humidity: {
-                "type": Platform.SENSOR,
-                "name": "Current Humidity",
-                "device_class": SensorDeviceClass.HUMIDITY,
-                "unit": PERCENTAGE,
-                "state_class": SensorStateClass.MEASUREMENT,
-            },
-            CEAttributes.current_temperature: {
-                "type": Platform.SENSOR,
-                "name": "Current Temperature",
-                "device_class": SensorDeviceClass.TEMPERATURE,
-                "unit": UnitOfTemperature.CELSIUS,
-                "state_class": SensorStateClass.MEASUREMENT,
-            },
-            CEAttributes.co2: {
-                "type": Platform.SENSOR,
-                "name": "Carbon Dioxide",
-                "device_class": SensorDeviceClass.CO2,
-                "unit": CONCENTRATION_PARTS_PER_MILLION,
-                "state_class": SensorStateClass.MEASUREMENT,
-            },
-            CEAttributes.hcho: {
-                "type": Platform.SENSOR,
-                "name": "Methanal",
-                "icon": "mdi:molecule",
-                "unit": CONCENTRATION_MICROGRAMS_PER_CUBIC_METER,
-                "state_class": SensorStateClass.MEASUREMENT,
-            },
-            CEAttributes.pm25: {
-                "type": Platform.SENSOR,
-                "name": "PM 2.5",
-                "device_class": SensorDeviceClass.PM25,
-                "unit": CONCENTRATION_MICROGRAMS_PER_CUBIC_METER,
-                "state_class": SensorStateClass.MEASUREMENT,
-            },
-            CEAttributes.child_lock: {"type": Platform.LOCK, "name": "Child Lock"},
-            CEAttributes.aux_heating: {
-                "type": Platform.SWITCH,
-                "name": "Aux Heating",
-                "icon": "mdi:heat-wave",
-            },
-            CEAttributes.eco_mode: {
-                "type": Platform.SWITCH,
-                "name": "ECO Mode",
-                "icon": "mdi:leaf-circle",
-            },
-            CEAttributes.link_to_ac: {
-                "type": Platform.SWITCH,
-                "name": "Link to AC",
-                "icon": "mdi:link",
-            },
-            CEAttributes.power: {
-                "type": Platform.SWITCH,
-                "name": "Power",
-                "icon": "mdi:power",
-            },
-            CEAttributes.powerful_purify: {
-                "type": Platform.SWITCH,
-                "name": "Powerful Purification",
-                "icon": "mdi:turbine",
-            },
-            CEAttributes.sleep_mode: {
-                "type": Platform.SWITCH,
-                "name": "Sleep Mode",
-                "icon": "mdi:power-sleep",
-            },
-        },
-    },
-    0xCF: {
-        "name": "Heat Pump",
-        "entities": {
-            "climate": {
-                "type": Platform.CLIMATE,
-                "icon": "hass:air-conditioner",
-                "default": True,
-            },
-            CFAttributes.aux_heating: {
-                "type": Platform.SWITCH,
-                "name": "Aux Heating",
-                "icon": "mdi:heat-wave",
-            },
-            CFAttributes.power: {
-                "type": Platform.SWITCH,
-                "name": "Power",
-                "icon": "mdi:power",
-            },
-            CFAttributes.current_temperature: {
-                "type": Platform.SENSOR,
-                "name": "Current Temperature",
-                "device_class": SensorDeviceClass.TEMPERATURE,
-                "unit": UnitOfTemperature.CELSIUS,
-                "state_class": SensorStateClass.MEASUREMENT,
-            },
-        },
-    },
-    0xDA: {
-        "name": "Top Load Washer",
-        "entities": {
-            DAAttributes.time_remaining: {
-                "type": Platform.SENSOR,
-                "name": "Time Remaining",
-                "icon": "mdi:progress-clock",
-                "unit": UnitOfTime.MINUTES,
-                "state_class": SensorStateClass.MEASUREMENT,
-            },
-            DAAttributes.wash_time: {
-                "type": Platform.SENSOR,
-                "name": "wash time",
-                "icon": "mdi:progress-clock",
-                "unit": UnitOfTime.MINUTES,
-                "state_class": SensorStateClass.MEASUREMENT,
-            },
-            DAAttributes.soak_time: {
-                "type": Platform.SENSOR,
-                "name": "soak time",
-                "icon": "mdi:progress-clock",
-                "unit": UnitOfTime.MINUTES,
-                "state_class": SensorStateClass.MEASUREMENT,
-            },
-            DAAttributes.dehydration_time: {
-                "type": Platform.SENSOR,
-                "name": "dehydration time",
-                "icon": "mdi:progress-clock",
-                "unit": UnitOfTime.MINUTES,
-                "state_class": SensorStateClass.MEASUREMENT,
-            },
-            DAAttributes.dehydration_speed: {
-                "type": Platform.SENSOR,
-                "name": "dehydration speed",
-                "icon": "mdi:speedometer",
-            },
-            DAAttributes.error_code: {
-                "type": Platform.SENSOR,
-                "name": "error code",
-                "icon": "mdi:washing-machine-alert",
-            },
-            DAAttributes.rinse_count: {
-                "type": Platform.SENSOR,
-                "name": "rinse count",
-                "icon": "mdi:water-sync",
-            },
-            DAAttributes.rinse_level: {
-                "type": Platform.SENSOR,
-                "name": "rinse level",
-                "icon": "mdi:hydraulic-oil-level",
-            },
-            DAAttributes.wash_level: {
-                "type": Platform.SENSOR,
-                "name": "rinse count",
-                "icon": "mdi:hydraulic-oil-level",
-            },
-            DAAttributes.wash_strength: {
-                "type": Platform.SENSOR,
-                "name": "wash strength",
-                "icon": "mdi:network-strength-4-cog",
-            },
-            DAAttributes.softener: {
-                "type": Platform.SENSOR,
-                "name": "softener",
-                "icon": "mdi:tshirt-crew",
-            },
-            DAAttributes.detergent: {
-                "type": Platform.SENSOR,
-                "name": "detergent",
-                "icon": "mdi:spray-bottle",
-            },
-            DAAttributes.program: {
-                "type": Platform.SENSOR,
-                "name": "Program",
-                "icon": "mdi:progress-wrench",
-            },
-            DAAttributes.progress: {
-                "type": Platform.SENSOR,
-                "name": "Progress",
-                "icon": "mdi:rotate-360",
-            },
-            DAAttributes.power: {
-                "type": Platform.SWITCH,
-                "name": "Power",
-                "icon": "mdi:power",
-            },
-            DAAttributes.start: {
-                "type": Platform.SWITCH,
-                "name": "Start",
-                "icon": "mdi:motion-play-outline",
-            },
-        },
-    },
-    0xDB: {
-        "name": "Front Load Washer",
-        "entities": {
-            DBAttributes.time_remaining: {
-                "type": Platform.SENSOR,
-                "name": "Time Remaining",
-                "icon": "mdi:progress-clock",
-                "unit": UnitOfTime.MINUTES,
-                "state_class": SensorStateClass.MEASUREMENT,
-            },
-            DBAttributes.progress: {
-                "type": Platform.SENSOR,
-                "name": "Progress",
-                "icon": "mdi:rotate-360",
-            },
-            DBAttributes.power: {
-                "type": Platform.SWITCH,
-                "name": "Power",
-                "icon": "mdi:power",
-            },
-            DBAttributes.start: {
-                "type": Platform.SWITCH,
-                "name": "Start",
-                "icon": "mdi:motion-play-outline",
-            },
-        },
-    },
-    0xDC: {
-        "name": "Clothes Dryer",
-        "entities": {
-            DCAttributes.time_remaining: {
-                "type": Platform.SENSOR,
-                "name": "Time Remaining",
-                "icon": "mdi:progress-clock",
-                "unit": UnitOfTime.MINUTES,
-                "state_class": SensorStateClass.MEASUREMENT,
-            },
-            DCAttributes.progress: {
-                "type": Platform.SENSOR,
-                "name": "Progress",
-                "icon": "mdi:rotate-360",
-            },
-            DCAttributes.power: {
-                "type": Platform.SWITCH,
-                "name": "Power",
-                "icon": "mdi:power",
-            },
-            DCAttributes.start: {
-                "type": Platform.SWITCH,
-                "name": "Start",
-                "icon": "mdi:motion-play-outline",
-            },
-        },
-    },
-    0xE1: {
-        "name": "Dishwasher",
-        "entities": {
-            E1Attributes.door: {
-                "type": Platform.BINARY_SENSOR,
-                "name": "Door",
-                "icon": "mdi:box-shadow",
-                "device_class": BinarySensorDeviceClass.DOOR,
-            },
-            E1Attributes.rinse_aid: {
-                "type": Platform.BINARY_SENSOR,
-                "name": "Rinse Aid Shortage",
-                "icon": "mdi:bottle-tonic",
-                "device_class": BinarySensorDeviceClass.PROBLEM,
-            },
-            E1Attributes.salt: {
-                "type": Platform.BINARY_SENSOR,
-                "name": "Salt Shortage",
-                "icon": "mdi:drag",
-                "device_class": BinarySensorDeviceClass.PROBLEM,
-            },
-            E1Attributes.humidity: {
-                "type": Platform.SENSOR,
-                "name": "Humidity",
-                "device_class": SensorDeviceClass.HUMIDITY,
-                "unit": PERCENTAGE,
-                "state_class": SensorStateClass.MEASUREMENT,
-            },
-            E1Attributes.progress: {
-                "type": Platform.SENSOR,
-                "name": "Progress",
-                "icon": "mdi:rotate-360",
-            },
-            E1Attributes.status: {
-                "type": Platform.SENSOR,
-                "name": "Status",
-                "icon": "mdi:information",
-            },
-            E1Attributes.storage_remaining: {
-                "type": Platform.SENSOR,
-                "name": "Storage Remaining",
-                "icon": "mdi:progress-clock",
-                "unit": UnitOfTime.HOURS,
-                "state_class": SensorStateClass.MEASUREMENT,
-            },
-            E1Attributes.temperature: {
-                "type": Platform.SENSOR,
-                "name": "Temperature",
-                "device_class": SensorDeviceClass.TEMPERATURE,
-                "unit": UnitOfTemperature.CELSIUS,
-                "state_class": SensorStateClass.MEASUREMENT,
-            },
-            E1Attributes.time_remaining: {
-                "type": Platform.SENSOR,
-                "name": "Time Remaining",
-                "icon": "mdi:progress-clock",
-                "unit": UnitOfTime.MINUTES,
-                "state_class": SensorStateClass.MEASUREMENT,
-            },
-            E1Attributes.child_lock: {"type": Platform.LOCK, "name": "Child Lock"},
-            E1Attributes.power: {
-                "type": Platform.SWITCH,
-                "name": "Power",
-                "icon": "mdi:power",
-            },
-            E1Attributes.storage: {
-                "type": Platform.SWITCH,
-                "name": "Storage",
-                "icon": "mdi:repeat-variant",
-            },
-            E1Attributes.mode: {
-                "type": Platform.SENSOR,
-                "name": "Working Mode",
-                "icon": "mdi:dishwasher",
-            },
-            E1Attributes.error_code: {
-                "type": Platform.SENSOR,
-                "name": "Error Code",
-                "icon": "mdi:alert-box",
-            },
-            E1Attributes.softwater: {
-                "type": Platform.SENSOR,
-                "name": "Softwater Level",
-                "icon": "mdi:shaker-outline",
-            },
-            E1Attributes.bright: {
-                "type": Platform.SENSOR,
-                "name": "Bright Level",
-                "icon": "mdi:star-four-points",
-            },
-        },
-    },
-    0xE2: {
-        "name": "Electric Water Heater",
-        "entities": {
-            "water_heater": {
-                "type": Platform.WATER_HEATER,
-                "icon": "mdi:meter-electric-outline",
-                "default": True,
-            },
-            E2Attributes.heating: {
-                "type": Platform.BINARY_SENSOR,
-                "name": "Heating",
-                "icon": "mdi:heat-wave",
-                "device_class": BinarySensorDeviceClass.RUNNING,
-            },
-            E2Attributes.keep_warm: {
-                "type": Platform.BINARY_SENSOR,
-                "name": "Keep Warm",
-                "icon": "mdi:menu",
-                "device_class": BinarySensorDeviceClass.RUNNING,
-            },
-            E2Attributes.protection: {
-                "type": Platform.BINARY_SENSOR,
-                "name": "Protection",
-                "icon": "mdi:shield-check",
-                "device_class": BinarySensorDeviceClass.RUNNING,
-            },
-            E2Attributes.current_temperature: {
-                "type": Platform.SENSOR,
-                "name": "Current Temperature",
-                "device_class": SensorDeviceClass.TEMPERATURE,
-                "unit": UnitOfTemperature.CELSIUS,
-                "state_class": SensorStateClass.MEASUREMENT,
-            },
-            E2Attributes.heating_time_remaining: {
-                "type": Platform.SENSOR,
-                "name": "Heating Time Remaining",
-                "icon": "mdi:progress-clock",
-                "unit": UnitOfTime.MINUTES,
-                "state_class": SensorStateClass.MEASUREMENT,
-            },
-            E2Attributes.heating_power: {
-                "type": Platform.SENSOR,
-                "name": "Heating Power",
-                "device_class": SensorDeviceClass.POWER,
-                "unit": UnitOfPower.WATT,
-                "state_class": SensorStateClass.MEASUREMENT,
-            },
-            E2Attributes.water_consumption: {
-                "type": Platform.SENSOR,
-                "name": "Water Consumption",
-                "icon": "mdi:water",
-                "unit": UnitOfVolume.LITERS,
-                "state_class": SensorStateClass.TOTAL_INCREASING,
-            },
-            E2Attributes.power: {
-                "type": Platform.SWITCH,
-                "name": "Power",
-                "icon": "mdi:power",
-            },
-            E2Attributes.variable_heating: {
-                "type": Platform.SWITCH,
-                "name": "Variable Heating",
-                "icon": "mdi:waves",
-            },
-            E2Attributes.whole_tank_heating: {
-                "type": Platform.SWITCH,
-                "name": "Whole Tank Heating",
-                "icon": "mdi:restore",
-            },
-        },
-    },
-    0xE3: {
-        "name": "Gas Water Heater",
-        "entities": {
-            "water_heater": {
-                "type": Platform.WATER_HEATER,
-                "icon": "mdi:meter-gas",
-                "default": True,
-            },
-            E3Attributes.burning_state: {
-                "type": Platform.BINARY_SENSOR,
-                "name": "Burning State",
-                "icon": "mdi:fire",
-                "device_class": BinarySensorDeviceClass.RUNNING,
-            },
-            E3Attributes.protection: {
-                "type": Platform.BINARY_SENSOR,
-                "name": "Protection",
-                "icon": "mdi:shield-check",
-                "device_class": BinarySensorDeviceClass.RUNNING,
-            },
-            E3Attributes.current_temperature: {
-                "type": Platform.SENSOR,
-                "name": "Current Temperature",
-                "device_class": SensorDeviceClass.TEMPERATURE,
-                "unit": UnitOfTemperature.CELSIUS,
-                "state_class": SensorStateClass.MEASUREMENT,
-            },
-            E3Attributes.power: {
-                "type": Platform.SWITCH,
-                "name": "Power",
-                "icon": "mdi:power",
-            },
-            E3Attributes.smart_volume: {
-                "type": Platform.SWITCH,
-                "name": "Smart Volume",
-                "icon": "mdi:recycle",
-            },
-            E3Attributes.zero_cold_water: {
-                "type": Platform.SWITCH,
-                "name": "Zero Cold Water",
-                "icon": "mdi:restore",
-            },
-            E3Attributes.zero_cold_pulse: {
-                "type": Platform.SWITCH,
-                "name": "Zero Cold Water (Pulse)",
-                "icon": "mdi:restore-alert",
-            },
-        },
-    },
-    0xE6: {
-        "name": "Gas Boilers",
-        "entities": {
-            "water_heater_heating": {
-                "type": Platform.WATER_HEATER,
-                "icon": "mdi:meter-gas",
-                "name": "Heating",
-                "use": 0,
-                "default": True,
-            },
-            "water_heater_bathing": {
-                "type": Platform.WATER_HEATER,
-                "icon": "mdi:meter-gas",
-                "name": "Bathing",
-                "use": 1,
-                "default": True,
-            },
-            E6Attributes.heating_working: {
-                "type": Platform.BINARY_SENSOR,
-                "name": "Heating Working Status",
-                "icon": "mdi:fire",
-                "device_class": BinarySensorDeviceClass.RUNNING,
-            },
-            E6Attributes.bathing_working: {
-                "type": Platform.BINARY_SENSOR,
-                "name": "Bathing Working Status",
-                "icon": "mdi:fire",
-                "device_class": BinarySensorDeviceClass.RUNNING,
-            },
-            E6Attributes.heating_leaving_temperature: {
-                "type": Platform.SENSOR,
-                "name": "Heating Leaving Water Temperature",
-                "device_class": SensorDeviceClass.TEMPERATURE,
-                "unit": UnitOfTemperature.CELSIUS,
-                "state_class": SensorStateClass.MEASUREMENT,
-            },
-            E6Attributes.bathing_leaving_temperature: {
-                "type": Platform.SENSOR,
-                "name": "Bathing Leaving Water Temperature",
-                "device_class": SensorDeviceClass.TEMPERATURE,
-                "unit": UnitOfTemperature.CELSIUS,
-                "state_class": SensorStateClass.MEASUREMENT,
-            },
-            E6Attributes.main_power: {
-                "type": Platform.SWITCH,
-                "name": "Main Power",
-                "icon": "mdi:power",
-            },
-            E6Attributes.heating_power: {
-                "type": Platform.SWITCH,
-                "name": "Heating Power",
-                "icon": "mdi:heating-coil",
-            },
-        },
-    },
-    0xE8: {
-        "name": "Electric Slow Cooker",
-        "entities": {
-            E8Attributes.finished: {
-                "type": Platform.BINARY_SENSOR,
-                "name": "Finished",
-                "icon": "",
-            },
-            E8Attributes.water_shortage: {
-                "type": Platform.BINARY_SENSOR,
-                "name": "Water Shortage",
-                "icon": "mdi:drag",
-                "device_class": BinarySensorDeviceClass.PROBLEM,
-            },
-            E8Attributes.status: {
-                "type": Platform.SENSOR,
-                "name": "Status",
-                "icon": "mdi:information",
-            },
-            E8Attributes.time_remaining: {
-                "type": Platform.SENSOR,
-                "name": "Time Remaining",
-                "icon": "mdi:progress-clock",
-                "unit": UnitOfTime.SECONDS,
-                "state_class": SensorStateClass.MEASUREMENT,
-            },
-            E8Attributes.keep_warm_remaining: {
-                "type": Platform.SENSOR,
-                "name": "Keep Warm Remaining",
-                "icon": "mdi:progress-clock",
-                "unit": UnitOfTime.SECONDS,
-                "state_class": SensorStateClass.MEASUREMENT,
-            },
-            E8Attributes.working_time: {
-                "type": Platform.SENSOR,
-                "name": "Working Time",
-                "icon": "mdi:progress-clock",
-                "unit": UnitOfTime.SECONDS,
-                "state_class": SensorStateClass.MEASUREMENT,
-            },
-            E8Attributes.target_temperature: {
-                "type": Platform.SENSOR,
-                "name": "Target Temperature",
-                "device_class": SensorDeviceClass.TEMPERATURE,
-                "unit": UnitOfTemperature.CELSIUS,
-                "state_class": SensorStateClass.MEASUREMENT,
-            },
-            E8Attributes.current_temperature: {
-                "type": Platform.SENSOR,
-                "name": "Current Temperature",
-                "device_class": SensorDeviceClass.TEMPERATURE,
-                "unit": UnitOfTemperature.CELSIUS,
-                "state_class": SensorStateClass.MEASUREMENT,
-            },
-        },
-    },
-    0xEA: {
-        "name": "Electric Rice Cooker",
-        "entities": {
-            EAAttributes.cooking: {
-                "type": Platform.BINARY_SENSOR,
-                "name": "Cooking",
-                "icon": "mdi:fire",
-                "device_class": BinarySensorDeviceClass.RUNNING,
-            },
-            EAAttributes.keep_warm: {
-                "type": Platform.BINARY_SENSOR,
-                "name": "Keep Warm",
-                "icon": "mdi:menu",
-                "device_class": BinarySensorDeviceClass.RUNNING,
-            },
-            EAAttributes.bottom_temperature: {
-                "type": Platform.SENSOR,
-                "name": "Bottom Temperature",
-                "device_class": SensorDeviceClass.TEMPERATURE,
-                "unit": UnitOfTemperature.CELSIUS,
-                "state_class": SensorStateClass.MEASUREMENT,
-            },
-            EAAttributes.keep_warm_time: {
-                "type": Platform.SENSOR,
-                "name": "Keep Warm Time",
-                "icon": "mdi:progress-clock",
-                "unit": UnitOfTime.MINUTES,
-                "state_class": SensorStateClass.MEASUREMENT,
-            },
-            EAAttributes.mode: {
-                "type": Platform.SENSOR,
-                "name": "Mode",
-                "icon": "mdi:orbit",
-            },
-            EAAttributes.progress: {
-                "type": Platform.SENSOR,
-                "name": "Progress",
-                "icon": "mdi:rotate-360",
-            },
-            EAAttributes.time_remaining: {
-                "type": Platform.SENSOR,
-                "name": "Time Remaining",
-                "icon": "mdi:progress-clock",
-                "unit": UnitOfTime.MINUTES,
-                "state_class": SensorStateClass.MEASUREMENT,
-            },
-            EAAttributes.top_temperature: {
-                "type": Platform.SENSOR,
-                "name": "Top Temperature",
-                "device_class": SensorDeviceClass.TEMPERATURE,
-                "unit": UnitOfTemperature.CELSIUS,
-                "state_class": SensorStateClass.MEASUREMENT,
-            },
-        },
-    },
-    0xEC: {
-        "name": "Electric Pressure Cooker",
-        "entities": {
-            ECAttributes.cooking: {
-                "type": Platform.BINARY_SENSOR,
-                "name": "Cooking",
-                "icon": "mdi:fire",
-                "device_class": BinarySensorDeviceClass.RUNNING,
-            },
-            ECAttributes.with_pressure: {
-                "type": Platform.BINARY_SENSOR,
-                "name": "With Pressure",
-                "icon": "mdi:information",
-                "device_class": BinarySensorDeviceClass.RUNNING,
-            },
-            ECAttributes.bottom_temperature: {
-                "type": Platform.SENSOR,
-                "name": "Bottom Temperature",
-                "device_class": SensorDeviceClass.TEMPERATURE,
-                "unit": UnitOfTemperature.CELSIUS,
-                "state_class": SensorStateClass.MEASUREMENT,
-            },
-            ECAttributes.keep_warm_time: {
-                "type": Platform.SENSOR,
-                "name": "Keep Warm Time",
-                "icon": "mdi:progress-clock",
-                "unit": UnitOfTime.MINUTES,
-                "state_class": SensorStateClass.MEASUREMENT,
-            },
-            ECAttributes.mode: {
-                "type": Platform.SENSOR,
-                "name": "Mode",
-                "icon": "mdi:orbit",
-            },
-            ECAttributes.progress: {
-                "type": Platform.SENSOR,
-                "name": "Progress",
-                "icon": "mdi:rotate-360",
-            },
-            ECAttributes.time_remaining: {
-                "type": Platform.SENSOR,
-                "name": "Time Remaining",
-                "icon": "mdi:progress-clock",
-                "unit": UnitOfTime.MINUTES,
-                "state_class": SensorStateClass.MEASUREMENT,
-            },
-            ECAttributes.top_temperature: {
-                "type": Platform.SENSOR,
-                "name": "Top Temperature",
-                "device_class": SensorDeviceClass.TEMPERATURE,
-                "unit": UnitOfTemperature.CELSIUS,
-                "state_class": SensorStateClass.MEASUREMENT,
-            },
-        },
-    },
-    0xED: {
-        "name": "Water Drinking Appliance",
-        "entities": {
-            EDAttributes.child_lock: {"type": Platform.LOCK, "name": "Child Lock"},
-            EDAttributes.power: {
-                "type": Platform.SWITCH,
-                "name": "Power",
-                "icon": "mdi:power",
-            },
-            EDAttributes.filter1: {
-                "type": Platform.SENSOR,
-                "name": "Filter1 Available Days",
-                "icon": "mdi:air-filter",
-                "unit": UnitOfTime.DAYS,
-                "state_class": SensorStateClass.MEASUREMENT,
-            },
-            EDAttributes.filter2: {
-                "type": Platform.SENSOR,
-                "name": "Filter2 Available Days",
-                "icon": "mdi:air-filter",
-                "unit": UnitOfTime.DAYS,
-                "state_class": SensorStateClass.MEASUREMENT,
-            },
-            EDAttributes.filter3: {
-                "type": Platform.SENSOR,
-                "name": "Filter3 Available Days",
-                "icon": "mdi:air-filter",
-                "unit": UnitOfTime.DAYS,
-                "state_class": SensorStateClass.MEASUREMENT,
-            },
-            EDAttributes.life1: {
-                "type": Platform.SENSOR,
-                "name": "Filter1 Life Level",
-                "icon": "mdi:percent",
-                "unit": PERCENTAGE,
-                "state_class": SensorStateClass.MEASUREMENT,
-            },
-            EDAttributes.life2: {
-                "type": Platform.SENSOR,
-                "name": "Filter2 Life Level",
-                "icon": "mdi:percent",
-                "unit": PERCENTAGE,
-                "state_class": SensorStateClass.MEASUREMENT,
-            },
-            EDAttributes.life3: {
-                "type": Platform.SENSOR,
-                "name": "Filter3 Life Level",
-                "icon": "mdi:percent",
-                "unit": PERCENTAGE,
-                "state_class": SensorStateClass.MEASUREMENT,
-            },
-            EDAttributes.in_tds: {
-                "type": Platform.SENSOR,
-                "name": "In TDS",
-                "icon": "mdi:water",
-                "unit": CONCENTRATION_PARTS_PER_MILLION,
-                "state_class": SensorStateClass.MEASUREMENT,
-            },
-            EDAttributes.out_tds: {
-                "type": Platform.SENSOR,
-                "name": "Out TDS",
-                "icon": "mdi:water-plus",
-                "unit": CONCENTRATION_PARTS_PER_MILLION,
-                "state_class": SensorStateClass.MEASUREMENT,
-            },
-            EDAttributes.water_consumption: {
-                "type": Platform.SENSOR,
-                "name": "Water Consumption",
-                "icon": "mdi:water-pump",
-                "unit": UnitOfVolume.LITERS,
-                "state_class": SensorStateClass.TOTAL_INCREASING,
-            },
-        },
-    },
-    0xFA: {
-        "name": "Fan",
-        "entities": {
-            "fan": {"type": Platform.FAN, "icon": "mdi:fan", "default": True},
-            FAAttributes.oscillation_mode: {
-                "type": Platform.SELECT,
-                "name": "Oscillation Mode",
-                "options": "oscillation_modes",
-                "icon": "mdi:swap-horizontal-variant",
-            },
-            FAAttributes.oscillation_angle: {
-                "type": Platform.SELECT,
-                "name": "Oscillation Angle",
-                "options": "oscillation_angles",
-                "icon": "mdi:pan-horizontal",
-            },
-            FAAttributes.tilting_angle: {
-                "type": Platform.SELECT,
-                "name": "Tilting Angle",
-                "options": "tilting_angles",
-                "icon": "mdi:pan-vertical",
-            },
-            FAAttributes.child_lock: {"type": Platform.LOCK, "name": "Child Lock"},
-            FAAttributes.oscillate: {
-                "type": Platform.SWITCH,
-                "name": "Oscillate",
-                "icon": "mdi:swap-horizontal-bold",
-            },
-            FAAttributes.power: {
-                "type": Platform.SWITCH,
-                "name": "Power",
-                "icon": "mdi:power",
-            },
-        },
-    },
-    0xFB: {
-        "name": "Electric Heater",
-        "entities": {
-            "climate": {
-                "type": Platform.CLIMATE,
-                "icon": "mdi:air-conditioner",
-                "default": True,
-            },
-            FBAttributes.child_lock: {"type": Platform.LOCK, "name": "Child Lock"},
-            FBAttributes.heating_level: {
-                "type": Platform.NUMBER,
-                "name": "Heating Level",
-                "icon": "mdi:fire",
-                "max": 10,
-                "min": 1,
-                "step": 1,
-            },
-            FBAttributes.power: {
-                "type": Platform.SWITCH,
-                "name": "Power",
-                "icon": "mdi:power",
-            },
-            FBAttributes.current_temperature: {
-                "type": Platform.SENSOR,
-                "name": "Current Temperature",
-                "device_class": SensorDeviceClass.TEMPERATURE,
-                "unit": UnitOfTemperature.CELSIUS,
-                "state_class": SensorStateClass.MEASUREMENT,
-            },
-        },
-    },
-    0xFC: {
-        "name": "Air Purifier",
-        "entities": {
-            FCAttributes.child_lock: {"type": Platform.LOCK, "name": "Child Lock"},
-            FCAttributes.anion: {
-                "type": Platform.SWITCH,
-                "name": "Anion",
-                "icon": "mdi:vanish",
-            },
-            FCAttributes.prompt_tone: {
-                "type": Platform.SWITCH,
-                "name": "Prompt Tone",
-                "icon": "mdi:bell",
-            },
-            FCAttributes.power: {
-                "type": Platform.SWITCH,
-                "name": "Power",
-                "icon": "mdi:power",
-            },
-            FCAttributes.standby: {
-                "type": Platform.SWITCH,
-                "name": "Standby",
-                "icon": "mdi:smoke-detector-variant",
-            },
-            FCAttributes.detect_mode: {
-                "type": Platform.SELECT,
-                "name": "Detect Mode",
-                "options": "detect_modes",
-                "icon": "mdi:smoke-detector-variant",
-            },
-            FCAttributes.mode: {
-                "type": Platform.SELECT,
-                "name": "Mode",
-                "options": "modes",
-                "icon": "mdi:rotate-360",
-            },
-            FCAttributes.fan_speed: {
-                "type": Platform.SELECT,
-                "name": "Fan Speed",
-                "options": "fan_speeds",
-                "icon": "mdi:fan",
-            },
-            FCAttributes.screen_display: {
-                "type": Platform.SELECT,
-                "name": "Screen Display",
-                "options": "screen_displays",
-                "icon": "mdi:television-ambient-light",
-            },
-            FCAttributes.pm25: {
-                "type": Platform.SENSOR,
-                "name": "PM 2.5",
-                "device_class": SensorDeviceClass.PM25,
-                "unit": CONCENTRATION_MICROGRAMS_PER_CUBIC_METER,
-                "state_class": SensorStateClass.MEASUREMENT,
-            },
-            FCAttributes.tvoc: {
-                "type": Platform.SENSOR,
-                "name": "TVOC",
-                "icon": "mdi:heat-wave",
-                "unit": CONCENTRATION_PARTS_PER_MILLION,
-                "state_class": SensorStateClass.MEASUREMENT,
-            },
-            FCAttributes.hcho: {
-                "type": Platform.SENSOR,
-                "name": "Methanal",
-                "icon": "mdi:molecule",
-                "unit": CONCENTRATION_MICROGRAMS_PER_CUBIC_METER,
-                "state_class": SensorStateClass.MEASUREMENT,
-            },
-            FCAttributes.filter1_life: {
-                "type": Platform.SENSOR,
-                "name": "Filter1 Life Level",
-                "icon": "mdi:air-filter",
-                "unit": PERCENTAGE,
-                "state_class": SensorStateClass.MEASUREMENT,
-            },
-            FCAttributes.filter2_life: {
-                "type": Platform.SENSOR,
-                "name": "Filter2 Life Level",
-                "icon": "mdi:air-filter",
-                "unit": PERCENTAGE,
-                "state_class": SensorStateClass.MEASUREMENT,
-            },
-        },
-    },
-    0xFD: {
-        "name": "Humidifier",
-        "entities": {
-            Platform.HUMIDIFIER: {
-                "type": Platform.HUMIDIFIER,
-                "icon": "mdi:air-humidifier",
-                "default": True,
-            },
-            FDAttributes.disinfect: {
-                "type": Platform.SWITCH,
-                "name": "Disinfect",
-                "icon": "mdi:water-plus-outline",
-            },
-            FDAttributes.prompt_tone: {
-                "type": Platform.SWITCH,
-                "name": "Prompt Tone",
-                "icon": "mdi:bell",
-            },
-            FDAttributes.power: {
-                "type": Platform.SWITCH,
-                "name": "Power",
-                "icon": "mdi:power",
-            },
-            FDAttributes.fan_speed: {
-                "type": Platform.SELECT,
-                "name": "Fan Speed",
-                "options": "fan_speeds",
-                "icon": "mdi:fan",
-            },
-            FDAttributes.screen_display: {
-                "type": Platform.SELECT,
-                "name": "Screen Display",
-                "options": "screen_displays",
-                "icon": "mdi:television-ambient-light",
-            },
-            FDAttributes.current_humidity: {
-                "type": Platform.SENSOR,
-                "name": "Current Humidity",
-                "device_class": SensorDeviceClass.HUMIDITY,
-                "unit": PERCENTAGE,
-                "state_class": SensorStateClass.MEASUREMENT,
-            },
-            FDAttributes.current_temperature: {
-                "type": Platform.SENSOR,
-                "name": "Current Temperature",
-                "device_class": SensorDeviceClass.TEMPERATURE,
-                "unit": UnitOfTemperature.CELSIUS,
-                "state_class": SensorStateClass.MEASUREMENT,
-            },
-        },
-    },
-}
->>>>>>> afd24903
+from homeassistant.components.binary_sensor import BinarySensorDeviceClass
+from homeassistant.components.sensor import SensorDeviceClass, SensorStateClass
+from homeassistant.const import (
+    CONCENTRATION_MICROGRAMS_PER_CUBIC_METER,
+    CONCENTRATION_PARTS_PER_MILLION,
+    PERCENTAGE,
+    Platform,
+    UnitOfEnergy,
+    UnitOfPower,
+    UnitOfTemperature,
+    UnitOfTime,
+    UnitOfVolume,
+)
+
+from midealocal.devices.a1 import DeviceAttributes as A1Attributes
+from midealocal.devices.ac import DeviceAttributes as ACAttributes
+from midealocal.devices.b0 import DeviceAttributes as B0Attributes
+from midealocal.devices.b1 import DeviceAttributes as B1Attributes
+from midealocal.devices.b3 import DeviceAttributes as B3Attributes
+from midealocal.devices.b4 import DeviceAttributes as B4Attributes
+from midealocal.devices.b6 import DeviceAttributes as B6Attributes
+from midealocal.devices.bf import DeviceAttributes as BFAttributes
+from midealocal.devices.c2 import DeviceAttributes as C2Attributes
+from midealocal.devices.c3 import DeviceAttributes as C3Attributes
+from midealocal.devices.ca import DeviceAttributes as CAAttributes
+from midealocal.devices.cc import DeviceAttributes as CCAttributes
+from midealocal.devices.cd import DeviceAttributes as CDAttributes
+from midealocal.devices.ce import DeviceAttributes as CEAttributes
+from midealocal.devices.cf import DeviceAttributes as CFAttributes
+from midealocal.devices.da import DeviceAttributes as DAAttributes
+from midealocal.devices.db import DeviceAttributes as DBAttributes
+from midealocal.devices.dc import DeviceAttributes as DCAttributes
+from midealocal.devices.e1 import DeviceAttributes as E1Attributes
+from midealocal.devices.e2 import DeviceAttributes as E2Attributes
+from midealocal.devices.e3 import DeviceAttributes as E3Attributes
+from midealocal.devices.e6 import DeviceAttributes as E6Attributes
+from midealocal.devices.e8 import DeviceAttributes as E8Attributes
+from midealocal.devices.ea import DeviceAttributes as EAAttributes
+from midealocal.devices.ec import DeviceAttributes as ECAttributes
+from midealocal.devices.ed import DeviceAttributes as EDAttributes
+from midealocal.devices.fa import DeviceAttributes as FAAttributes
+from midealocal.devices.fb import DeviceAttributes as FBAttributes
+from midealocal.devices.fc import DeviceAttributes as FCAttributes
+from midealocal.devices.fd import DeviceAttributes as FDAttributes
+from midealocal.devices.x26 import DeviceAttributes as X26Attributes
+from midealocal.devices.x34 import DeviceAttributes as X34Attributes
+from midealocal.devices.x40 import DeviceAttributes as X40Attributes
+
+MIDEA_DEVICES = {
+    0x13: {
+        "name": "Light",
+        "entities": {
+            "light": {"type": Platform.LIGHT, "icon": "mdi:lightbulb", "default": True}
+        },
+    },
+    0x26: {
+        "name": "Bathroom Master",
+        "entities": {
+            X26Attributes.current_temperature: {
+                "type": Platform.SENSOR,
+                "name": "Current Temperature",
+                "device_class": SensorDeviceClass.TEMPERATURE,
+                "unit": UnitOfTemperature.CELSIUS,
+                "state_class": SensorStateClass.MEASUREMENT,
+            },
+            X26Attributes.current_humidity: {
+                "type": Platform.SENSOR,
+                "name": "Current Humidity",
+                "device_class": SensorDeviceClass.HUMIDITY,
+                "unit": PERCENTAGE,
+                "state_class": SensorStateClass.MEASUREMENT,
+            },
+            X26Attributes.current_radar: {
+                "type": Platform.BINARY_SENSOR,
+                "name": "Occupancy Status",
+                "device_class": BinarySensorDeviceClass.MOVING,
+            },
+            X26Attributes.main_light: {
+                "type": Platform.SWITCH,
+                "name": "Main Light",
+                "icon": "mdi:lightbulb",
+            },
+            X26Attributes.night_light: {
+                "type": Platform.SWITCH,
+                "name": "Night Light",
+                "icon": "mdi:lightbulb",
+            },
+            X26Attributes.mode: {
+                "type": Platform.SELECT,
+                "name": "Mode",
+                "options": "preset_modes",
+                "icon": "mdi:fan",
+            },
+            X26Attributes.direction: {
+                "type": Platform.SELECT,
+                "name": "Direction",
+                "options": "directions",
+                "icon": "mdi:arrow-split-vertical",
+            },
+        },
+    },
+    0x34: {
+        "name": "Sink Dishwasher",
+        "entities": {
+            X34Attributes.door: {
+                "type": Platform.BINARY_SENSOR,
+                "name": "Door",
+                "icon": "mdi:box-shadow",
+                "device_class": BinarySensorDeviceClass.DOOR,
+            },
+            X34Attributes.rinse_aid: {
+                "type": Platform.BINARY_SENSOR,
+                "name": "Rinse Aid Shortage",
+                "icon": "mdi:bottle-tonic",
+                "device_class": BinarySensorDeviceClass.PROBLEM,
+            },
+            X34Attributes.salt: {
+                "type": Platform.BINARY_SENSOR,
+                "name": "Salt Shortage",
+                "icon": "mdi:drag",
+                "device_class": BinarySensorDeviceClass.PROBLEM,
+            },
+            X34Attributes.humidity: {
+                "type": Platform.SENSOR,
+                "name": "Humidity",
+                "device_class": SensorDeviceClass.HUMIDITY,
+                "unit": PERCENTAGE,
+                "state_class": SensorStateClass.MEASUREMENT,
+            },
+            X34Attributes.progress: {
+                "type": Platform.SENSOR,
+                "name": "Progress",
+                "icon": "mdi:rotate-360",
+            },
+            X34Attributes.status: {
+                "type": Platform.SENSOR,
+                "name": "Status",
+                "icon": "mdi:information",
+            },
+            X34Attributes.storage_remaining: {
+                "type": Platform.SENSOR,
+                "name": "Storage Remaining",
+                "icon": "mdi:progress-clock",
+                "unit": UnitOfTime.HOURS,
+                "state_class": SensorStateClass.MEASUREMENT,
+            },
+            X34Attributes.temperature: {
+                "type": Platform.SENSOR,
+                "name": "Temperature",
+                "device_class": SensorDeviceClass.TEMPERATURE,
+                "unit": UnitOfTemperature.CELSIUS,
+                "state_class": SensorStateClass.MEASUREMENT,
+            },
+            X34Attributes.time_remaining: {
+                "type": Platform.SENSOR,
+                "name": "Time Remaining",
+                "icon": "mdi:progress-clock",
+                "unit": UnitOfTime.MINUTES,
+                "state_class": SensorStateClass.MEASUREMENT,
+            },
+            X34Attributes.child_lock: {"type": Platform.LOCK, "name": "Child Lock"},
+            X34Attributes.power: {
+                "type": Platform.SWITCH,
+                "name": "Power",
+                "icon": "mdi:power",
+            },
+            X34Attributes.storage: {
+                "type": Platform.SWITCH,
+                "name": "Storage",
+                "icon": "mdi:repeat-variant",
+            },
+            X34Attributes.mode: {
+                "type": Platform.SENSOR,
+                "name": "Working Mode",
+                "icon": "mdi:dishwasher",
+            },
+            X34Attributes.error_code: {
+                "type": Platform.SENSOR,
+                "name": "Error Code",
+                "icon": "mdi:alert-box",
+            },
+            X34Attributes.softwater: {
+                "type": Platform.SENSOR,
+                "name": "Softwater Level",
+                "icon": "mdi:shaker-outline",
+            },
+            X34Attributes.bright: {
+                "type": Platform.SENSOR,
+                "name": "Bright Level",
+                "icon": "mdi:star-four-points",
+            },
+        },
+    },
+    0x40: {
+        "name": "Integrated Ceiling Fan",
+        "entities": {
+            "fan": {"type": Platform.FAN, "icon": "mdi:fan", "default": True},
+            X40Attributes.current_temperature: {
+                "type": Platform.SENSOR,
+                "name": "Current Temperature",
+                "device_class": SensorDeviceClass.TEMPERATURE,
+                "unit": UnitOfTemperature.CELSIUS,
+                "state_class": SensorStateClass.MEASUREMENT,
+            },
+            X40Attributes.light: {
+                "type": Platform.SWITCH,
+                "name": "Light",
+                "icon": "mdi:lightbulb",
+            },
+            X40Attributes.ventilation: {
+                "type": Platform.SWITCH,
+                "name": "Ventilation",
+                "icon": "mdi:air-filter",
+            },
+            X40Attributes.smelly_sensor: {
+                "type": Platform.SWITCH,
+                "name": "Smelly Sensor",
+                "icon": "mdi:scent",
+            },
+            X40Attributes.direction: {
+                "type": Platform.SELECT,
+                "name": "Direction",
+                "options": "directions",
+                "icon": "mdi:arrow-split-vertical",
+            },
+        },
+    },
+    0xA1: {
+        "name": "Dehumidifier",
+        "entities": {
+            "humidifier": {
+                "type": Platform.HUMIDIFIER,
+                "icon": "mdi:air-humidifier",
+                "default": True,
+            },
+            A1Attributes.child_lock: {"type": Platform.LOCK, "name": "Child Lock"},
+            A1Attributes.anion: {
+                "type": Platform.SWITCH,
+                "name": "Anion",
+                "icon": "mdi:vanish",
+            },
+            A1Attributes.prompt_tone: {
+                "type": Platform.SWITCH,
+                "name": "Prompt Tone",
+                "icon": "mdi:bell",
+            },
+            A1Attributes.power: {
+                "type": Platform.SWITCH,
+                "name": "Power",
+                "icon": "mdi:power",
+            },
+            A1Attributes.swing: {
+                "type": Platform.SWITCH,
+                "name": "swing",
+                "icon": "mdi:pan-horizontal",
+            },
+            A1Attributes.fan_speed: {
+                "type": Platform.SELECT,
+                "name": "Fan Speed",
+                "options": "fan_speeds",
+                "icon": "mdi:fan",
+            },
+            A1Attributes.water_level_set: {
+                "type": Platform.SELECT,
+                "name": "Water Level Setting",
+                "options": "water_level_sets",
+                "icon": "mdi:cup-water",
+            },
+            A1Attributes.current_humidity: {
+                "type": Platform.SENSOR,
+                "name": "Current Humidity",
+                "device_class": SensorDeviceClass.HUMIDITY,
+                "unit": PERCENTAGE,
+                "state_class": SensorStateClass.MEASUREMENT,
+            },
+            A1Attributes.current_temperature: {
+                "type": Platform.SENSOR,
+                "name": "Current Temperature",
+                "device_class": SensorDeviceClass.TEMPERATURE,
+                "unit": UnitOfTemperature.CELSIUS,
+                "state_class": SensorStateClass.MEASUREMENT,
+            },
+            A1Attributes.tank: {
+                "type": Platform.SENSOR,
+                "name": "Tank",
+                "icon": "mdi:cup-water",
+                "unit": PERCENTAGE,
+                "state_class": SensorStateClass.MEASUREMENT,
+            },
+            A1Attributes.tank_full: {
+                "type": Platform.BINARY_SENSOR,
+                "name": "Tank status",
+                "icon": "mdi:alert-circle",
+                "device_class": BinarySensorDeviceClass.PROBLEM,
+            },
+        },
+    },
+    0xAC: {
+        "name": "Air Conditioner",
+        "entities": {
+            "climate": {
+                "type": Platform.CLIMATE,
+                "icon": "mdi:air-conditioner",
+                "default": True,
+            },
+            "fresh_air": {"type": Platform.FAN, "icon": "mdi:fan", "name": "Fresh Air"},
+            ACAttributes.aux_heating: {
+                "type": Platform.SWITCH,
+                "name": "Aux Heating",
+                "icon": "mdi:heat-wave",
+            },
+            ACAttributes.boost_mode: {
+                "type": Platform.SWITCH,
+                "name": "Boost Mode",
+                "icon": "mdi:turbine",
+            },
+            ACAttributes.breezeless: {
+                "type": Platform.SWITCH,
+                "name": "Breezeless",
+                "icon": "mdi:tailwind",
+            },
+            ACAttributes.comfort_mode: {
+                "type": Platform.SWITCH,
+                "name": "Comfort Mode",
+                "icon": "mdi:alpha-c-circle",
+            },
+            ACAttributes.dry: {
+                "type": Platform.SWITCH,
+                "name": "Dry",
+                "icon": "mdi:air-filter",
+            },
+            ACAttributes.eco_mode: {
+                "type": Platform.SWITCH,
+                "name": "ECO Mode",
+                "icon": "mdi:leaf-circle",
+            },
+            ACAttributes.frost_protect: {
+                "type": Platform.SWITCH,
+                "name": "Frost Protect",
+                "icon": "mdi:snowflake-alert",
+            },
+            ACAttributes.indirect_wind: {
+                "type": Platform.SWITCH,
+                "name": "Indirect Wind",
+                "icon": "mdi:tailwind",
+            },
+            ACAttributes.natural_wind: {
+                "type": Platform.SWITCH,
+                "name": "Natural Wind",
+                "icon": "mdi:tailwind",
+            },
+            ACAttributes.prompt_tone: {
+                "type": Platform.SWITCH,
+                "name": "Prompt Tone",
+                "icon": "mdi:bell",
+            },
+            ACAttributes.power: {
+                "type": Platform.SWITCH,
+                "name": "Power",
+                "icon": "mdi:power",
+            },
+            ACAttributes.screen_display: {
+                "type": Platform.SWITCH,
+                "name": "Screen Display",
+                "icon": "mdi:television-ambient-light",
+            },
+            ACAttributes.screen_display_alternate: {
+                "type": Platform.SWITCH,
+                "name": "Screen Display Alternate",
+                "icon": "mdi:television-ambient-light",
+            },
+            ACAttributes.sleep_mode: {
+                "type": Platform.SWITCH,
+                "name": "Sleep Mode",
+                "icon": "mdi:power-sleep",
+            },
+            ACAttributes.smart_eye: {
+                "type": Platform.SWITCH,
+                "name": "Smart Eye",
+                "icon": "mdi:eye",
+            },
+            ACAttributes.swing_horizontal: {
+                "type": Platform.SWITCH,
+                "name": "Swing Horizontal",
+                "icon": "mdi:arrow-split-vertical",
+            },
+            ACAttributes.swing_vertical: {
+                "type": Platform.SWITCH,
+                "name": "Swing Vertical",
+                "icon": "mdi:arrow-split-horizontal",
+            },
+            ACAttributes.full_dust: {
+                "type": Platform.BINARY_SENSOR,
+                "name": "Full of Dust",
+                "icon": "mdi:alert-circle",
+                "device_class": BinarySensorDeviceClass.PROBLEM,
+            },
+            ACAttributes.indoor_humidity: {
+                "type": Platform.SENSOR,
+                "name": "Indoor Humidity",
+                "device_class": SensorDeviceClass.HUMIDITY,
+                "unit": PERCENTAGE,
+                "state_class": SensorStateClass.MEASUREMENT,
+            },
+            ACAttributes.indoor_temperature: {
+                "type": Platform.SENSOR,
+                "name": "Indoor Temperature",
+                "device_class": SensorDeviceClass.TEMPERATURE,
+                "unit": UnitOfTemperature.CELSIUS,
+                "state_class": SensorStateClass.MEASUREMENT,
+            },
+            ACAttributes.outdoor_temperature: {
+                "type": Platform.SENSOR,
+                "name": "Outdoor Temperature",
+                "device_class": SensorDeviceClass.TEMPERATURE,
+                "unit": UnitOfTemperature.CELSIUS,
+                "state_class": SensorStateClass.MEASUREMENT,
+            },
+            ACAttributes.total_energy_consumption: {
+                "type": Platform.SENSOR,
+                "name": "Total Energy Consumption",
+                "device_class": SensorDeviceClass.ENERGY,
+                "unit": UnitOfEnergy.KILO_WATT_HOUR,
+                "state_class": SensorStateClass.TOTAL_INCREASING,
+            },
+            ACAttributes.current_energy_consumption: {
+                "type": Platform.SENSOR,
+                "name": "Current Energy Consumption",
+                "device_class": SensorDeviceClass.ENERGY,
+                "unit": UnitOfEnergy.KILO_WATT_HOUR,
+                "state_class": SensorStateClass.TOTAL_INCREASING,
+            },
+            ACAttributes.realtime_power: {
+                "type": Platform.SENSOR,
+                "name": "Realtime Power",
+                "device_class": SensorDeviceClass.POWER,
+                "unit": UnitOfPower.WATT,
+                "state_class": SensorStateClass.MEASUREMENT,
+            },
+        },
+    },
+    0xB0: {
+        "name": "Microwave Oven",
+        "entities": {
+            B0Attributes.door: {
+                "type": Platform.BINARY_SENSOR,
+                "name": "Door",
+                "icon": "mdi:box-shadow",
+                "device_class": BinarySensorDeviceClass.DOOR,
+            },
+            B0Attributes.tank_ejected: {
+                "type": Platform.BINARY_SENSOR,
+                "name": "Tank Ejected",
+                "icon": "mdi:cup-water",
+                "device_class": BinarySensorDeviceClass.PROBLEM,
+            },
+            B0Attributes.water_change_reminder: {
+                "type": Platform.BINARY_SENSOR,
+                "name": "Water Change Reminder",
+                "icon": "mdi:cup-water",
+                "device_class": BinarySensorDeviceClass.PROBLEM,
+            },
+            B0Attributes.water_shortage: {
+                "type": Platform.BINARY_SENSOR,
+                "name": "Water Shortage",
+                "icon": "mdi:cup-water",
+                "device_class": BinarySensorDeviceClass.PROBLEM,
+            },
+            B0Attributes.current_temperature: {
+                "type": Platform.SENSOR,
+                "name": "Current Temperature",
+                "device_class": SensorDeviceClass.TEMPERATURE,
+                "unit": UnitOfTemperature.CELSIUS,
+                "state_class": SensorStateClass.MEASUREMENT,
+            },
+            B0Attributes.status: {
+                "type": Platform.SENSOR,
+                "name": "Status",
+                "icon": "mdi:information",
+            },
+            B0Attributes.time_remaining: {
+                "type": Platform.SENSOR,
+                "name": "Time Remaining",
+                "icon": "mdi:progress-clock",
+                "unit": UnitOfTime.SECONDS,
+                "state_class": SensorStateClass.MEASUREMENT,
+            },
+        },
+    },
+    0xB1: {
+        "name": "Electric Oven",
+        "entities": {
+            B1Attributes.door: {
+                "type": Platform.BINARY_SENSOR,
+                "name": "Door",
+                "icon": "mdi:box-shadow",
+                "device_class": BinarySensorDeviceClass.DOOR,
+            },
+            B1Attributes.tank_ejected: {
+                "type": Platform.BINARY_SENSOR,
+                "name": "Tank ejected",
+                "icon": "mdi:cup-water",
+                "device_class": BinarySensorDeviceClass.PROBLEM,
+            },
+            B1Attributes.water_change_reminder: {
+                "type": Platform.BINARY_SENSOR,
+                "name": "Water Change Reminder",
+                "icon": "mdi:cup-water",
+                "device_class": BinarySensorDeviceClass.PROBLEM,
+            },
+            B1Attributes.water_shortage: {
+                "type": Platform.BINARY_SENSOR,
+                "name": "Water Shortage",
+                "icon": "mdi:cup-water",
+                "device_class": BinarySensorDeviceClass.PROBLEM,
+            },
+            B1Attributes.current_temperature: {
+                "type": Platform.SENSOR,
+                "name": "Current Temperature",
+                "device_class": SensorDeviceClass.TEMPERATURE,
+                "unit": UnitOfTemperature.CELSIUS,
+                "state_class": SensorStateClass.MEASUREMENT,
+            },
+            B1Attributes.status: {
+                "type": Platform.SENSOR,
+                "name": "Status",
+                "icon": "mdi:information",
+            },
+            B1Attributes.time_remaining: {
+                "type": Platform.SENSOR,
+                "name": "Time Remaining",
+                "icon": "mdi:progress-clock",
+                "unit": UnitOfTime.SECONDS,
+                "state_class": SensorStateClass.MEASUREMENT,
+            },
+        },
+    },
+    0xB3: {
+        "name": "Dish Sterilizer",
+        "entities": {
+            B3Attributes.top_compartment_door: {
+                "type": Platform.BINARY_SENSOR,
+                "name": "Top Compartment Door",
+                "icon": "mdi:box-shadow",
+                "device_class": BinarySensorDeviceClass.DOOR,
+            },
+            B3Attributes.top_compartment_preheating: {
+                "type": Platform.BINARY_SENSOR,
+                "name": "Top Compartment Preheating",
+                "icon": "mdi:heat-wave",
+                "device_class": BinarySensorDeviceClass.RUNNING,
+            },
+            B3Attributes.top_compartment_cooling: {
+                "type": Platform.BINARY_SENSOR,
+                "name": "Top Compartment Cooling",
+                "icon": "snowflake-variant",
+                "device_class": BinarySensorDeviceClass.RUNNING,
+            },
+            B3Attributes.middle_compartment_door: {
+                "type": Platform.BINARY_SENSOR,
+                "name": "Middle Compartment Door",
+                "icon": "mdi:box-shadow",
+                "device_class": BinarySensorDeviceClass.DOOR,
+            },
+            B3Attributes.middle_compartment_preheating: {
+                "type": Platform.BINARY_SENSOR,
+                "name": "Middle Compartment Preheating",
+                "icon": "mdi:heat-wave",
+                "device_class": BinarySensorDeviceClass.RUNNING,
+            },
+            B3Attributes.middle_compartment_cooling: {
+                "type": Platform.BINARY_SENSOR,
+                "name": "Middle Compartment Cooling",
+                "icon": "snowflake-variant",
+                "device_class": BinarySensorDeviceClass.RUNNING,
+            },
+            B3Attributes.bottom_compartment_door: {
+                "type": Platform.BINARY_SENSOR,
+                "name": "Bottom Compartment Door",
+                "icon": "mdi:box-shadow",
+                "device_class": BinarySensorDeviceClass.DOOR,
+            },
+            B3Attributes.bottom_compartment_preheating: {
+                "type": Platform.BINARY_SENSOR,
+                "name": "Bottom Compartment Preheating",
+                "icon": "mdi:heat-wave",
+                "device_class": BinarySensorDeviceClass.RUNNING,
+            },
+            B3Attributes.bottom_compartment_cooling: {
+                "type": Platform.BINARY_SENSOR,
+                "name": "Bottom Compartment Cooling",
+                "icon": "snowflake-variant",
+                "device_class": BinarySensorDeviceClass.RUNNING,
+            },
+            B3Attributes.top_compartment_status: {
+                "type": Platform.SENSOR,
+                "name": "Top Compartment Status",
+                "icon": "mdi:information",
+            },
+            B3Attributes.top_compartment_temperature: {
+                "type": Platform.SENSOR,
+                "name": "Top Compartment Temperature",
+                "device_class": SensorDeviceClass.TEMPERATURE,
+                "unit": UnitOfTemperature.CELSIUS,
+                "state_class": SensorStateClass.MEASUREMENT,
+            },
+            B3Attributes.top_compartment_remaining: {
+                "type": Platform.SENSOR,
+                "name": "Top Compartment Remaining",
+                "unit": UnitOfTime.SECONDS,
+                "state_class": SensorStateClass.MEASUREMENT,
+            },
+            B3Attributes.middle_compartment_status: {
+                "type": Platform.SENSOR,
+                "name": "Middle Compartment Status",
+                "icon": "mdi:information",
+            },
+            B3Attributes.middle_compartment_temperature: {
+                "type": Platform.SENSOR,
+                "name": "Middle Compartment Temperature",
+                "device_class": SensorDeviceClass.TEMPERATURE,
+                "unit": UnitOfTemperature.CELSIUS,
+                "state_class": SensorStateClass.MEASUREMENT,
+            },
+            B3Attributes.middle_compartment_remaining: {
+                "type": Platform.SENSOR,
+                "name": "Middle Compartment Remaining",
+                "unit": UnitOfTime.SECONDS,
+                "state_class": SensorStateClass.MEASUREMENT,
+            },
+            B3Attributes.bottom_compartment_status: {
+                "type": Platform.SENSOR,
+                "name": "Bottom Compartment Status",
+                "icon": "mdi:information",
+            },
+            B3Attributes.bottom_compartment_temperature: {
+                "type": Platform.SENSOR,
+                "name": "Bottom Compartment Temperature",
+                "device_class": SensorDeviceClass.TEMPERATURE,
+                "unit": UnitOfTemperature.CELSIUS,
+                "state_class": SensorStateClass.MEASUREMENT,
+            },
+            B3Attributes.bottom_compartment_remaining: {
+                "type": Platform.SENSOR,
+                "name": "Bottom Compartment Remaining",
+                "unit": UnitOfTime.SECONDS,
+                "state_class": SensorStateClass.MEASUREMENT,
+            },
+        },
+    },
+    0xB4: {
+        "name": "Toaster",
+        "entities": {
+            B4Attributes.door: {
+                "type": Platform.BINARY_SENSOR,
+                "name": "Door",
+                "icon": "mdi:box-shadow",
+                "device_class": BinarySensorDeviceClass.DOOR,
+            },
+            B4Attributes.tank_ejected: {
+                "type": Platform.BINARY_SENSOR,
+                "name": "Tank ejected",
+                "icon": "mdi:cup-water",
+                "device_class": BinarySensorDeviceClass.PROBLEM,
+            },
+            B4Attributes.water_change_reminder: {
+                "type": Platform.BINARY_SENSOR,
+                "name": "Water Change Reminder",
+                "icon": "mdi:cup-water",
+                "device_class": BinarySensorDeviceClass.PROBLEM,
+            },
+            B4Attributes.water_shortage: {
+                "type": Platform.BINARY_SENSOR,
+                "name": "Water Shortage",
+                "icon": "mdi:cup-water",
+                "device_class": BinarySensorDeviceClass.PROBLEM,
+            },
+            B4Attributes.current_temperature: {
+                "type": Platform.SENSOR,
+                "name": "Current Temperature",
+                "device_class": SensorDeviceClass.TEMPERATURE,
+                "unit": UnitOfTemperature.CELSIUS,
+                "state_class": SensorStateClass.MEASUREMENT,
+            },
+            B4Attributes.status: {
+                "type": Platform.SENSOR,
+                "name": "Status",
+                "icon": "mdi:information",
+            },
+            B4Attributes.time_remaining: {
+                "type": Platform.SENSOR,
+                "name": "Time Remaining",
+                "icon": "mdi:progress-clock",
+                "unit": UnitOfTime.SECONDS,
+                "state_class": SensorStateClass.MEASUREMENT,
+            },
+        },
+    },
+    0xB6: {
+        "name": "Range Hood",
+        "entities": {
+            "fan": {"type": Platform.FAN, "icon": "mdi:fan", "default": True},
+            B6Attributes.light: {
+                "type": Platform.SWITCH,
+                "name": "Light",
+                "icon": "mdi:lightbulb",
+            },
+            B6Attributes.power: {
+                "type": Platform.SWITCH,
+                "name": "Power",
+                "icon": "mdi:power",
+            },
+            B6Attributes.cleaning_reminder: {
+                "type": Platform.BINARY_SENSOR,
+                "name": "Cleaning Reminder",
+                "icon": "mdi:alert-circle",
+                "device_class": BinarySensorDeviceClass.PROBLEM,
+            },
+            B6Attributes.oilcup_full: {
+                "type": Platform.BINARY_SENSOR,
+                "name": "Oil-cup Full",
+                "icon": "mdi:cup",
+                "device_class": BinarySensorDeviceClass.PROBLEM,
+            },
+            B6Attributes.fan_level: {
+                "type": Platform.SENSOR,
+                "name": "Fan level",
+                "icon": "mdi:fan",
+                "state_class": SensorStateClass.MEASUREMENT,
+            },
+        },
+    },
+    0xBF: {
+        "name": "Microwave Steam Oven",
+        "entities": {
+            BFAttributes.tank_ejected: {
+                "type": Platform.BINARY_SENSOR,
+                "name": "Tank ejected",
+                "icon": "mdi:cup-water",
+                "device_class": BinarySensorDeviceClass.PROBLEM,
+            },
+            BFAttributes.water_change_reminder: {
+                "type": Platform.BINARY_SENSOR,
+                "name": "Water Change Reminder",
+                "icon": "mdi:cup-water",
+                "device_class": BinarySensorDeviceClass.PROBLEM,
+            },
+            BFAttributes.door: {
+                "type": Platform.BINARY_SENSOR,
+                "name": "Door",
+                "icon": "mdi:box-shadow",
+                "device_class": BinarySensorDeviceClass.DOOR,
+            },
+            BFAttributes.water_shortage: {
+                "type": Platform.BINARY_SENSOR,
+                "name": "Water Shortage",
+                "icon": "mdi:cup-water",
+                "device_class": BinarySensorDeviceClass.PROBLEM,
+            },
+            BFAttributes.current_temperature: {
+                "type": Platform.SENSOR,
+                "name": "Current Temperature",
+                "device_class": SensorDeviceClass.TEMPERATURE,
+                "unit": UnitOfTemperature.CELSIUS,
+                "state_class": SensorStateClass.MEASUREMENT,
+            },
+            BFAttributes.status: {
+                "type": Platform.SENSOR,
+                "name": "Status",
+                "icon": "mdi:information",
+            },
+            BFAttributes.time_remaining: {
+                "type": Platform.SENSOR,
+                "name": "Time Remaining",
+                "icon": "mdi:progress-clock",
+                "unit": UnitOfTime.SECONDS,
+                "state_class": SensorStateClass.MEASUREMENT,
+            },
+        },
+    },
+    0xC2: {
+        "name": "Toilet",
+        "entities": {
+            C2Attributes.power: {
+                "type": Platform.SWITCH,
+                "name": "Power",
+                "icon": "mdi:power",
+            },
+            C2Attributes.sensor_light: {
+                "type": Platform.SWITCH,
+                "name": "Sensor Light",
+                "icon": "mdi:lightbulb",
+            },
+            C2Attributes.foam_shield: {
+                "type": Platform.SWITCH,
+                "name": "Foam Shield",
+                "icon": "mdi:chart-bubble",
+            },
+            C2Attributes.child_lock: {"type": Platform.LOCK, "name": "Child Lock"},
+            C2Attributes.seat_status: {
+                "type": Platform.BINARY_SENSOR,
+                "name": "Seat Status",
+                "icon": "mdi:seat-legroom-normal",
+            },
+            C2Attributes.lid_status: {
+                "type": Platform.BINARY_SENSOR,
+                "name": "Lid Status",
+                "icon": "mdi:toilet",
+            },
+            C2Attributes.light_status: {
+                "type": Platform.BINARY_SENSOR,
+                "name": "Light Status",
+                "icon": "mdi:lightbulb",
+                "device_class": BinarySensorDeviceClass.LIGHT,
+            },
+            C2Attributes.water_temperature: {
+                "type": Platform.SENSOR,
+                "name": "Water Temperature",
+                "device_class": SensorDeviceClass.TEMPERATURE,
+                "unit": UnitOfTemperature.CELSIUS,
+                "state_class": SensorStateClass.MEASUREMENT,
+            },
+            C2Attributes.seat_temperature: {
+                "type": Platform.SENSOR,
+                "name": "Seat Temperature",
+                "device_class": SensorDeviceClass.TEMPERATURE,
+                "unit": UnitOfTemperature.CELSIUS,
+                "state_class": SensorStateClass.MEASUREMENT,
+            },
+            C2Attributes.filter_life: {
+                "type": Platform.SENSOR,
+                "name": "Filter Life",
+                "icon": "mdi:toilet",
+                "unit": PERCENTAGE,
+                "state_class": SensorStateClass.MEASUREMENT,
+            },
+            C2Attributes.dry_level: {
+                "type": Platform.NUMBER,
+                "name": "Dry Level",
+                "icon": "mdi:fire",
+                "max": "max_dry_level",
+                "min": 0,
+                "step": 1,
+            },
+            C2Attributes.water_temp_level: {
+                "type": Platform.NUMBER,
+                "name": "Water Temperature Level",
+                "icon": "mdi:fire",
+                "max": "max_water_temp_level",
+                "min": 0,
+                "step": 1,
+            },
+            C2Attributes.seat_temp_level: {
+                "type": Platform.NUMBER,
+                "name": "Seat Temperature Level",
+                "icon": "mdi:fire",
+                "max": "max_seat_temp_level",
+                "min": 0,
+                "step": 1,
+            },
+        },
+    },
+    0xC3: {
+        "name": "Heat Pump Wi-Fi Controller",
+        "entities": {
+            "climate_zone1": {
+                "type": Platform.CLIMATE,
+                "icon": "mdi:air-conditioner",
+                "name": "Zone1 Thermostat",
+                "zone": 0,
+                "default": True,
+            },
+            "climate_zone2": {
+                "type": Platform.CLIMATE,
+                "icon": "mdi:air-conditioner",
+                "name": "Zone2 Thermostat",
+                "zone": 1,
+                "default": False,
+            },
+            "water_heater": {
+                "type": Platform.WATER_HEATER,
+                "icon": "mdi:heat-pump",
+                "name": "Domestic hot water",
+                "default": True,
+            },
+            C3Attributes.disinfect: {
+                "type": Platform.SWITCH,
+                "name": "Disinfect",
+                "icon": "mdi:water-plus-outline",
+            },
+            C3Attributes.dhw_power: {
+                "type": Platform.SWITCH,
+                "name": "DHW Power",
+                "icon": "mdi:power",
+            },
+            C3Attributes.eco_mode: {
+                "type": Platform.SWITCH,
+                "name": "ECO Mode",
+                "icon": "mdi:leaf-circle",
+            },
+            C3Attributes.fast_dhw: {
+                "type": Platform.SWITCH,
+                "name": "Fast DHW",
+                "icon": "mdi:rotate-orbit",
+            },
+            C3Attributes.silent_mode: {
+                "type": Platform.SWITCH,
+                "name": "Silent Mode",
+                "icon": "mdi:fan-remove",
+            },
+            C3Attributes.tbh: {
+                "type": Platform.SWITCH,
+                "name": "TBH",
+                "icon": "mdi:water-boiler",
+            },
+            C3Attributes.zone1_curve: {
+                "type": Platform.SWITCH,
+                "name": "Zone1 Curve",
+                "icon": "mdi:chart-bell-curve-cumulative",
+            },
+            C3Attributes.zone2_curve: {
+                "type": Platform.SWITCH,
+                "name": "Zone2 Curve",
+                "icon": "mdi:chart-bell-curve-cumulative",
+            },
+            C3Attributes.zone1_power: {
+                "type": Platform.SWITCH,
+                "name": "Zone1 Power",
+                "icon": "mdi:power",
+            },
+            C3Attributes.zone2_power: {
+                "type": Platform.SWITCH,
+                "name": "Zone2 Power",
+                "icon": "mdi:power",
+            },
+            C3Attributes.zone1_water_temp_mode: {
+                "type": Platform.BINARY_SENSOR,
+                "name": "Zone1 Water-temperature Mode",
+                "icon": "mdi:coolant-temperature",
+                "device_class": BinarySensorDeviceClass.RUNNING,
+            },
+            C3Attributes.zone2_water_temp_mode: {
+                "type": Platform.BINARY_SENSOR,
+                "name": "Zone2 Water-temperature Mode",
+                "icon": "mdi:coolant-temperature",
+                "device_class": BinarySensorDeviceClass.RUNNING,
+            },
+            C3Attributes.zone1_room_temp_mode: {
+                "type": Platform.BINARY_SENSOR,
+                "name": "Zone1 Room-temperature Mode",
+                "icon": "mdi:home-thermometer-outline",
+                "device_class": BinarySensorDeviceClass.RUNNING,
+            },
+            C3Attributes.zone2_room_temp_mode: {
+                "type": Platform.BINARY_SENSOR,
+                "name": "Zone2 Room-temperature Mode",
+                "icon": "mdi:home-thermometer-outline",
+                "device_class": BinarySensorDeviceClass.RUNNING,
+            },
+            C3Attributes.error_code: {
+                "type": Platform.SENSOR,
+                "name": "Error Code",
+                "icon": "mdi:alpha-e-circle",
+            },
+            C3Attributes.tank_actual_temperature: {
+                "type": Platform.SENSOR,
+                "name": "Tank Actual Temperature",
+                "device_class": SensorDeviceClass.TEMPERATURE,
+                "unit": UnitOfTemperature.CELSIUS,
+                "state_class": SensorStateClass.MEASUREMENT,
+            },
+            C3Attributes.status_dhw: {
+                "type": Platform.BINARY_SENSOR,
+                "name": "DHW status",
+                "icon": "mdi:heat-pump",
+                "device_class": BinarySensorDeviceClass.RUNNING,
+            },
+            C3Attributes.status_tbh: {
+                "type": Platform.BINARY_SENSOR,
+                "name": "TBH status",
+                "icon": "mdi:water-boiler",
+                "device_class": BinarySensorDeviceClass.RUNNING,
+            },
+            C3Attributes.status_ibh: {
+                "type": Platform.BINARY_SENSOR,
+                "name": "IBH status",
+                "icon": "mdi:coolant-temperature",
+                "device_class": BinarySensorDeviceClass.RUNNING,
+            },
+            C3Attributes.status_heating: {
+                "type": Platform.BINARY_SENSOR,
+                "name": "Heating status",
+                "icon": "mdi:heat-pump",
+                "device_class": BinarySensorDeviceClass.RUNNING,
+            },
+            C3Attributes.total_energy_consumption: {
+                "type": Platform.SENSOR,
+                "name": "Total energy consumption",
+                "device_class": SensorDeviceClass.ENERGY,
+                "unit": UnitOfEnergy.KILO_WATT_HOUR,
+                "state_class": SensorStateClass.TOTAL_INCREASING,
+            },
+            C3Attributes.total_produced_energy: {
+                "type": Platform.SENSOR,
+                "name": "Total produced energy",
+                "device_class": SensorDeviceClass.ENERGY,
+                "unit": UnitOfEnergy.KILO_WATT_HOUR,
+                "state_class": SensorStateClass.TOTAL_INCREASING,
+            },
+            C3Attributes.outdoor_temperature: {
+                "type": Platform.SENSOR,
+                "name": "Outdoor Temperature",
+                "device_class": SensorDeviceClass.TEMPERATURE,
+                "unit": UnitOfTemperature.CELSIUS,
+                "state_class": SensorStateClass.MEASUREMENT,
+            },
+        },
+    },
+    0xCA: {
+        "name": "Refrigerator",
+        "entities": {
+            CAAttributes.bar_door: {
+                "type": Platform.BINARY_SENSOR,
+                "name": "Bar Door",
+                "icon": "mdi:box-shadow",
+                "device_class": BinarySensorDeviceClass.DOOR,
+            },
+            CAAttributes.bar_door_overtime: {
+                "type": Platform.BINARY_SENSOR,
+                "name": "Bar Door Overtime",
+                "icon": "mdi:alert-circle",
+                "device_class": BinarySensorDeviceClass.PROBLEM,
+            },
+            CAAttributes.flex_zone_door: {
+                "type": Platform.BINARY_SENSOR,
+                "name": "Flex Door",
+                "icon": "mdi:box-shadow",
+                "device_class": BinarySensorDeviceClass.DOOR,
+            },
+            CAAttributes.flex_zone_door_overtime: {
+                "type": Platform.BINARY_SENSOR,
+                "name": "Flex Zone Door",
+                "icon": "mdi:alert-circle",
+                "device_class": BinarySensorDeviceClass.PROBLEM,
+            },
+            CAAttributes.freezer_door: {
+                "type": Platform.BINARY_SENSOR,
+                "name": "Freezer Door",
+                "icon": "mdi:box-shadow",
+                "device_class": BinarySensorDeviceClass.DOOR,
+            },
+            CAAttributes.freezer_door_overtime: {
+                "type": Platform.BINARY_SENSOR,
+                "name": "Freezer Door Overtime",
+                "icon": "mdi:alert-circle",
+                "device_class": BinarySensorDeviceClass.PROBLEM,
+            },
+            CAAttributes.refrigerator_door: {
+                "type": Platform.BINARY_SENSOR,
+                "name": "Refrigerator Door",
+                "icon": "mdi:alert-circle",
+                "device_class": BinarySensorDeviceClass.PROBLEM,
+            },
+            CAAttributes.refrigerator_door_overtime: {
+                "type": Platform.BINARY_SENSOR,
+                "name": "Refrigerator Door Overtime",
+                "icon": "mdi:alert-circle",
+                "device_class": BinarySensorDeviceClass.PROBLEM,
+            },
+            CAAttributes.flex_zone_actual_temp: {
+                "type": Platform.SENSOR,
+                "name": "Flex Zone Actual Temperature",
+                "device_class": SensorDeviceClass.TEMPERATURE,
+                "unit": UnitOfTemperature.CELSIUS,
+                "state_class": SensorStateClass.MEASUREMENT,
+            },
+            CAAttributes.flex_zone_setting_temp: {
+                "type": Platform.SENSOR,
+                "name": "Flex Zone Setting Temperature",
+                "device_class": SensorDeviceClass.TEMPERATURE,
+                "unit": UnitOfTemperature.CELSIUS,
+                "state_class": SensorStateClass.MEASUREMENT,
+            },
+            CAAttributes.freezer_actual_temp: {
+                "type": Platform.SENSOR,
+                "name": "Freezer Actual Temperature",
+                "device_class": SensorDeviceClass.TEMPERATURE,
+                "unit": UnitOfTemperature.CELSIUS,
+                "state_class": SensorStateClass.MEASUREMENT,
+            },
+            CAAttributes.freezer_setting_temp: {
+                "type": Platform.SENSOR,
+                "name": "Freezer Setting Temperature",
+                "device_class": SensorDeviceClass.TEMPERATURE,
+                "unit": UnitOfTemperature.CELSIUS,
+                "state_class": SensorStateClass.MEASUREMENT,
+            },
+            CAAttributes.energy_consumption: {
+                "type": Platform.SENSOR,
+                "name": "Energy Consumption",
+                "device_class": SensorDeviceClass.ENERGY,
+                "unit": UnitOfEnergy.KILO_WATT_HOUR,
+                "state_class": SensorStateClass.TOTAL_INCREASING,
+            },
+            CAAttributes.refrigerator_actual_temp: {
+                "type": Platform.SENSOR,
+                "name": "Refrigerator Actual Temperature",
+                "device_class": SensorDeviceClass.TEMPERATURE,
+                "unit": UnitOfTemperature.CELSIUS,
+                "state_class": SensorStateClass.MEASUREMENT,
+            },
+            CAAttributes.refrigerator_setting_temp: {
+                "type": Platform.SENSOR,
+                "name": "Refrigerator Setting Temperature",
+                "device_class": SensorDeviceClass.TEMPERATURE,
+                "unit": UnitOfTemperature.CELSIUS,
+                "state_class": SensorStateClass.MEASUREMENT,
+            },
+            CAAttributes.right_flex_zone_actual_temp: {
+                "type": Platform.SENSOR,
+                "name": "Right Flex Zone Actual Temperature",
+                "device_class": SensorDeviceClass.TEMPERATURE,
+                "unit": UnitOfTemperature.CELSIUS,
+                "state_class": SensorStateClass.MEASUREMENT,
+            },
+            CAAttributes.right_flex_zone_setting_temp: {
+                "type": Platform.SENSOR,
+                "name": "Right Flex Zone Setting Temperature",
+                "device_class": SensorDeviceClass.TEMPERATURE,
+                "unit": UnitOfTemperature.CELSIUS,
+                "state_class": SensorStateClass.MEASUREMENT,
+            },
+        },
+    },
+    0xCC: {
+        "name": "MDV Wi-Fi Controller",
+        "entities": {
+            "climate": {
+                "type": Platform.CLIMATE,
+                "icon": "hass:air-conditioner",
+                "default": True,
+            },
+            CCAttributes.aux_heating: {
+                "type": Platform.SWITCH,
+                "name": "Aux Heating",
+                "icon": "mdi:heat-wave",
+            },
+            CCAttributes.eco_mode: {
+                "type": Platform.SWITCH,
+                "name": "ECO Mode",
+                "icon": "mdi:leaf-circle",
+            },
+            CCAttributes.night_light: {
+                "type": Platform.SWITCH,
+                "name": "Night Light",
+                "icon": "mdi:lightbulb",
+            },
+            CCAttributes.power: {
+                "type": Platform.SWITCH,
+                "name": "Power",
+                "icon": "mdi:power",
+            },
+            CCAttributes.sleep_mode: {
+                "type": Platform.SWITCH,
+                "name": "Sleep Mode",
+                "icon": "mdi:power-sleep",
+            },
+            CCAttributes.swing: {
+                "type": Platform.SWITCH,
+                "name": "Swing",
+                "icon": "mdi:arrow-split-horizontal",
+            },
+            CCAttributes.indoor_temperature: {
+                "type": Platform.SENSOR,
+                "name": "Indoor Temperature",
+                "device_class": SensorDeviceClass.TEMPERATURE,
+                "unit": UnitOfTemperature.CELSIUS,
+                "state_class": SensorStateClass.MEASUREMENT,
+            },
+        },
+    },
+    0xCD: {
+        "name": "Heat Pump Water Heater",
+        "entities": {
+            "water_heater": {
+                "type": Platform.WATER_HEATER,
+                "icon": "mdi:heat-pump",
+                "default": True,
+            },
+            CDAttributes.compressor_status: {
+                "type": Platform.BINARY_SENSOR,
+                "name": "Compressor Status",
+                "icon": "mdi:drag",
+                "device_class": BinarySensorDeviceClass.RUNNING,
+            },
+            CDAttributes.compressor_temperature: {
+                "type": Platform.SENSOR,
+                "name": "Compressor Temperature",
+                "device_class": SensorDeviceClass.TEMPERATURE,
+                "unit": UnitOfTemperature.CELSIUS,
+                "state_class": SensorStateClass.MEASUREMENT,
+            },
+            CDAttributes.condenser_temperature: {
+                "type": Platform.SENSOR,
+                "name": "Condenser Temperature",
+                "device_class": SensorDeviceClass.TEMPERATURE,
+                "unit": UnitOfTemperature.CELSIUS,
+                "state_class": SensorStateClass.MEASUREMENT,
+            },
+            CDAttributes.outdoor_temperature: {
+                "type": Platform.SENSOR,
+                "name": "Outdoor Temperature",
+                "device_class": SensorDeviceClass.TEMPERATURE,
+                "unit": UnitOfTemperature.CELSIUS,
+                "state_class": SensorStateClass.MEASUREMENT,
+            },
+            CDAttributes.power: {
+                "type": Platform.SWITCH,
+                "name": "Power",
+                "icon": "mdi:power",
+            },
+        },
+    },
+    0xCE: {
+        "name": "Fresh Air Appliance",
+        "entities": {
+            "fan": {"type": Platform.FAN, "icon": "mdi:fan", "default": True},
+            CEAttributes.filter_cleaning_reminder: {
+                "type": Platform.BINARY_SENSOR,
+                "name": "Filter Cleaning Reminder",
+                "icon": "mdi:alert-circle",
+                "device_class": BinarySensorDeviceClass.PROBLEM,
+            },
+            CEAttributes.filter_change_reminder: {
+                "type": Platform.BINARY_SENSOR,
+                "name": "Filter Change Reminder",
+                "icon": "mdi:alert-circle",
+                "device_class": BinarySensorDeviceClass.PROBLEM,
+            },
+            CEAttributes.current_humidity: {
+                "type": Platform.SENSOR,
+                "name": "Current Humidity",
+                "device_class": SensorDeviceClass.HUMIDITY,
+                "unit": PERCENTAGE,
+                "state_class": SensorStateClass.MEASUREMENT,
+            },
+            CEAttributes.current_temperature: {
+                "type": Platform.SENSOR,
+                "name": "Current Temperature",
+                "device_class": SensorDeviceClass.TEMPERATURE,
+                "unit": UnitOfTemperature.CELSIUS,
+                "state_class": SensorStateClass.MEASUREMENT,
+            },
+            CEAttributes.co2: {
+                "type": Platform.SENSOR,
+                "name": "Carbon Dioxide",
+                "device_class": SensorDeviceClass.CO2,
+                "unit": CONCENTRATION_PARTS_PER_MILLION,
+                "state_class": SensorStateClass.MEASUREMENT,
+            },
+            CEAttributes.hcho: {
+                "type": Platform.SENSOR,
+                "name": "Methanal",
+                "icon": "mdi:molecule",
+                "unit": CONCENTRATION_MICROGRAMS_PER_CUBIC_METER,
+                "state_class": SensorStateClass.MEASUREMENT,
+            },
+            CEAttributes.pm25: {
+                "type": Platform.SENSOR,
+                "name": "PM 2.5",
+                "device_class": SensorDeviceClass.PM25,
+                "unit": CONCENTRATION_MICROGRAMS_PER_CUBIC_METER,
+                "state_class": SensorStateClass.MEASUREMENT,
+            },
+            CEAttributes.child_lock: {"type": Platform.LOCK, "name": "Child Lock"},
+            CEAttributes.aux_heating: {
+                "type": Platform.SWITCH,
+                "name": "Aux Heating",
+                "icon": "mdi:heat-wave",
+            },
+            CEAttributes.eco_mode: {
+                "type": Platform.SWITCH,
+                "name": "ECO Mode",
+                "icon": "mdi:leaf-circle",
+            },
+            CEAttributes.link_to_ac: {
+                "type": Platform.SWITCH,
+                "name": "Link to AC",
+                "icon": "mdi:link",
+            },
+            CEAttributes.power: {
+                "type": Platform.SWITCH,
+                "name": "Power",
+                "icon": "mdi:power",
+            },
+            CEAttributes.powerful_purify: {
+                "type": Platform.SWITCH,
+                "name": "Powerful Purification",
+                "icon": "mdi:turbine",
+            },
+            CEAttributes.sleep_mode: {
+                "type": Platform.SWITCH,
+                "name": "Sleep Mode",
+                "icon": "mdi:power-sleep",
+            },
+        },
+    },
+    0xCF: {
+        "name": "Heat Pump",
+        "entities": {
+            "climate": {
+                "type": Platform.CLIMATE,
+                "icon": "hass:air-conditioner",
+                "default": True,
+            },
+            CFAttributes.aux_heating: {
+                "type": Platform.SWITCH,
+                "name": "Aux Heating",
+                "icon": "mdi:heat-wave",
+            },
+            CFAttributes.power: {
+                "type": Platform.SWITCH,
+                "name": "Power",
+                "icon": "mdi:power",
+            },
+            CFAttributes.current_temperature: {
+                "type": Platform.SENSOR,
+                "name": "Current Temperature",
+                "device_class": SensorDeviceClass.TEMPERATURE,
+                "unit": UnitOfTemperature.CELSIUS,
+                "state_class": SensorStateClass.MEASUREMENT,
+            },
+        },
+    },
+    0xDA: {
+        "name": "Top Load Washer",
+        "entities": {
+            DAAttributes.time_remaining: {
+                "type": Platform.SENSOR,
+                "name": "Time Remaining",
+                "icon": "mdi:progress-clock",
+                "unit": UnitOfTime.MINUTES,
+                "state_class": SensorStateClass.MEASUREMENT,
+            },
+            DAAttributes.wash_time: {
+                "type": Platform.SENSOR,
+                "name": "wash time",
+                "icon": "mdi:progress-clock",
+                "unit": UnitOfTime.MINUTES,
+                "state_class": SensorStateClass.MEASUREMENT,
+            },
+            DAAttributes.soak_time: {
+                "type": Platform.SENSOR,
+                "name": "soak time",
+                "icon": "mdi:progress-clock",
+                "unit": UnitOfTime.MINUTES,
+                "state_class": SensorStateClass.MEASUREMENT,
+            },
+            DAAttributes.dehydration_time: {
+                "type": Platform.SENSOR,
+                "name": "dehydration time",
+                "icon": "mdi:progress-clock",
+                "unit": UnitOfTime.MINUTES,
+                "state_class": SensorStateClass.MEASUREMENT,
+            },
+            DAAttributes.dehydration_speed: {
+                "type": Platform.SENSOR,
+                "name": "dehydration speed",
+                "icon": "mdi:speedometer",
+            },
+            DAAttributes.error_code: {
+                "type": Platform.SENSOR,
+                "name": "error code",
+                "icon": "mdi:washing-machine-alert",
+            },
+            DAAttributes.rinse_count: {
+                "type": Platform.SENSOR,
+                "name": "rinse count",
+                "icon": "mdi:water-sync",
+            },
+            DAAttributes.rinse_level: {
+                "type": Platform.SENSOR,
+                "name": "rinse level",
+                "icon": "mdi:hydraulic-oil-level",
+            },
+            DAAttributes.wash_level: {
+                "type": Platform.SENSOR,
+                "name": "rinse count",
+                "icon": "mdi:hydraulic-oil-level",
+            },
+            DAAttributes.wash_strength: {
+                "type": Platform.SENSOR,
+                "name": "wash strength",
+                "icon": "mdi:network-strength-4-cog",
+            },
+            DAAttributes.softener: {
+                "type": Platform.SENSOR,
+                "name": "softener",
+                "icon": "mdi:tshirt-crew",
+            },
+            DAAttributes.detergent: {
+                "type": Platform.SENSOR,
+                "name": "detergent",
+                "icon": "mdi:spray-bottle",
+            },
+            DAAttributes.program: {
+                "type": Platform.SENSOR,
+                "name": "Program",
+                "icon": "mdi:progress-wrench",
+            },
+            DAAttributes.progress: {
+                "type": Platform.SENSOR,
+                "name": "Progress",
+                "icon": "mdi:rotate-360",
+            },
+            DAAttributes.power: {
+                "type": Platform.SWITCH,
+                "name": "Power",
+                "icon": "mdi:power",
+            },
+            DAAttributes.start: {
+                "type": Platform.SWITCH,
+                "name": "Start",
+                "icon": "mdi:motion-play-outline",
+            },
+        },
+    },
+    0xDB: {
+        "name": "Front Load Washer",
+        "entities": {
+            DBAttributes.time_remaining: {
+                "type": Platform.SENSOR,
+                "name": "Time Remaining",
+                "icon": "mdi:progress-clock",
+                "unit": UnitOfTime.MINUTES,
+                "state_class": SensorStateClass.MEASUREMENT,
+            },
+            DBAttributes.progress: {
+                "type": Platform.SENSOR,
+                "name": "Progress",
+                "icon": "mdi:rotate-360",
+            },
+            DBAttributes.power: {
+                "type": Platform.SWITCH,
+                "name": "Power",
+                "icon": "mdi:power",
+            },
+            DBAttributes.start: {
+                "type": Platform.SWITCH,
+                "name": "Start",
+                "icon": "mdi:motion-play-outline",
+            },
+        },
+    },
+    0xDC: {
+        "name": "Clothes Dryer",
+        "entities": {
+            DCAttributes.time_remaining: {
+                "type": Platform.SENSOR,
+                "name": "Time Remaining",
+                "icon": "mdi:progress-clock",
+                "unit": UnitOfTime.MINUTES,
+                "state_class": SensorStateClass.MEASUREMENT,
+            },
+            DCAttributes.progress: {
+                "type": Platform.SENSOR,
+                "name": "Progress",
+                "icon": "mdi:rotate-360",
+            },
+            DCAttributes.power: {
+                "type": Platform.SWITCH,
+                "name": "Power",
+                "icon": "mdi:power",
+            },
+            DCAttributes.start: {
+                "type": Platform.SWITCH,
+                "name": "Start",
+                "icon": "mdi:motion-play-outline",
+            },
+        },
+    },
+    0xE1: {
+        "name": "Dishwasher",
+        "entities": {
+            E1Attributes.door: {
+                "type": Platform.BINARY_SENSOR,
+                "name": "Door",
+                "icon": "mdi:box-shadow",
+                "device_class": BinarySensorDeviceClass.DOOR,
+            },
+            E1Attributes.rinse_aid: {
+                "type": Platform.BINARY_SENSOR,
+                "name": "Rinse Aid Shortage",
+                "icon": "mdi:bottle-tonic",
+                "device_class": BinarySensorDeviceClass.PROBLEM,
+            },
+            E1Attributes.salt: {
+                "type": Platform.BINARY_SENSOR,
+                "name": "Salt Shortage",
+                "icon": "mdi:drag",
+                "device_class": BinarySensorDeviceClass.PROBLEM,
+            },
+            E1Attributes.humidity: {
+                "type": Platform.SENSOR,
+                "name": "Humidity",
+                "device_class": SensorDeviceClass.HUMIDITY,
+                "unit": PERCENTAGE,
+                "state_class": SensorStateClass.MEASUREMENT,
+            },
+            E1Attributes.progress: {
+                "type": Platform.SENSOR,
+                "name": "Progress",
+                "icon": "mdi:rotate-360",
+            },
+            E1Attributes.status: {
+                "type": Platform.SENSOR,
+                "name": "Status",
+                "icon": "mdi:information",
+            },
+            E1Attributes.storage_remaining: {
+                "type": Platform.SENSOR,
+                "name": "Storage Remaining",
+                "icon": "mdi:progress-clock",
+                "unit": UnitOfTime.HOURS,
+                "state_class": SensorStateClass.MEASUREMENT,
+            },
+            E1Attributes.temperature: {
+                "type": Platform.SENSOR,
+                "name": "Temperature",
+                "device_class": SensorDeviceClass.TEMPERATURE,
+                "unit": UnitOfTemperature.CELSIUS,
+                "state_class": SensorStateClass.MEASUREMENT,
+            },
+            E1Attributes.time_remaining: {
+                "type": Platform.SENSOR,
+                "name": "Time Remaining",
+                "icon": "mdi:progress-clock",
+                "unit": UnitOfTime.MINUTES,
+                "state_class": SensorStateClass.MEASUREMENT,
+            },
+            E1Attributes.child_lock: {"type": Platform.LOCK, "name": "Child Lock"},
+            E1Attributes.power: {
+                "type": Platform.SWITCH,
+                "name": "Power",
+                "icon": "mdi:power",
+            },
+            E1Attributes.storage: {
+                "type": Platform.SWITCH,
+                "name": "Storage",
+                "icon": "mdi:repeat-variant",
+            },
+            E1Attributes.mode: {
+                "type": Platform.SENSOR,
+                "name": "Working Mode",
+                "icon": "mdi:dishwasher",
+            },
+            E1Attributes.error_code: {
+                "type": Platform.SENSOR,
+                "name": "Error Code",
+                "icon": "mdi:alert-box",
+            },
+            E1Attributes.softwater: {
+                "type": Platform.SENSOR,
+                "name": "Softwater Level",
+                "icon": "mdi:shaker-outline",
+            },
+            E1Attributes.bright: {
+                "type": Platform.SENSOR,
+                "name": "Bright Level",
+                "icon": "mdi:star-four-points",
+            },
+        },
+    },
+    0xE2: {
+        "name": "Electric Water Heater",
+        "entities": {
+            "water_heater": {
+                "type": Platform.WATER_HEATER,
+                "icon": "mdi:meter-electric-outline",
+                "default": True,
+            },
+            E2Attributes.heating: {
+                "type": Platform.BINARY_SENSOR,
+                "name": "Heating",
+                "icon": "mdi:heat-wave",
+                "device_class": BinarySensorDeviceClass.RUNNING,
+            },
+            E2Attributes.keep_warm: {
+                "type": Platform.BINARY_SENSOR,
+                "name": "Keep Warm",
+                "icon": "mdi:menu",
+                "device_class": BinarySensorDeviceClass.RUNNING,
+            },
+            E2Attributes.protection: {
+                "type": Platform.BINARY_SENSOR,
+                "name": "Protection",
+                "icon": "mdi:shield-check",
+                "device_class": BinarySensorDeviceClass.RUNNING,
+            },
+            E2Attributes.current_temperature: {
+                "type": Platform.SENSOR,
+                "name": "Current Temperature",
+                "device_class": SensorDeviceClass.TEMPERATURE,
+                "unit": UnitOfTemperature.CELSIUS,
+                "state_class": SensorStateClass.MEASUREMENT,
+            },
+            E2Attributes.heating_time_remaining: {
+                "type": Platform.SENSOR,
+                "name": "Heating Time Remaining",
+                "icon": "mdi:progress-clock",
+                "unit": UnitOfTime.MINUTES,
+                "state_class": SensorStateClass.MEASUREMENT,
+            },
+            E2Attributes.heating_power: {
+                "type": Platform.SENSOR,
+                "name": "Heating Power",
+                "device_class": SensorDeviceClass.POWER,
+                "unit": UnitOfPower.WATT,
+                "state_class": SensorStateClass.MEASUREMENT,
+            },
+            E2Attributes.water_consumption: {
+                "type": Platform.SENSOR,
+                "name": "Water Consumption",
+                "icon": "mdi:water",
+                "unit": UnitOfVolume.LITERS,
+                "state_class": SensorStateClass.TOTAL_INCREASING,
+            },
+            E2Attributes.power: {
+                "type": Platform.SWITCH,
+                "name": "Power",
+                "icon": "mdi:power",
+            },
+            E2Attributes.variable_heating: {
+                "type": Platform.SWITCH,
+                "name": "Variable Heating",
+                "icon": "mdi:waves",
+            },
+            E2Attributes.whole_tank_heating: {
+                "type": Platform.SWITCH,
+                "name": "Whole Tank Heating",
+                "icon": "mdi:restore",
+            },
+        },
+    },
+    0xE3: {
+        "name": "Gas Water Heater",
+        "entities": {
+            "water_heater": {
+                "type": Platform.WATER_HEATER,
+                "icon": "mdi:meter-gas",
+                "default": True,
+            },
+            E3Attributes.burning_state: {
+                "type": Platform.BINARY_SENSOR,
+                "name": "Burning State",
+                "icon": "mdi:fire",
+                "device_class": BinarySensorDeviceClass.RUNNING,
+            },
+            E3Attributes.protection: {
+                "type": Platform.BINARY_SENSOR,
+                "name": "Protection",
+                "icon": "mdi:shield-check",
+                "device_class": BinarySensorDeviceClass.RUNNING,
+            },
+            E3Attributes.current_temperature: {
+                "type": Platform.SENSOR,
+                "name": "Current Temperature",
+                "device_class": SensorDeviceClass.TEMPERATURE,
+                "unit": UnitOfTemperature.CELSIUS,
+                "state_class": SensorStateClass.MEASUREMENT,
+            },
+            E3Attributes.power: {
+                "type": Platform.SWITCH,
+                "name": "Power",
+                "icon": "mdi:power",
+            },
+            E3Attributes.smart_volume: {
+                "type": Platform.SWITCH,
+                "name": "Smart Volume",
+                "icon": "mdi:recycle",
+            },
+            E3Attributes.zero_cold_water: {
+                "type": Platform.SWITCH,
+                "name": "Zero Cold Water",
+                "icon": "mdi:restore",
+            },
+            E3Attributes.zero_cold_pulse: {
+                "type": Platform.SWITCH,
+                "name": "Zero Cold Water (Pulse)",
+                "icon": "mdi:restore-alert",
+            },
+        },
+    },
+    0xE6: {
+        "name": "Gas Boilers",
+        "entities": {
+            "water_heater_heating": {
+                "type": Platform.WATER_HEATER,
+                "icon": "mdi:meter-gas",
+                "name": "Heating",
+                "use": 0,
+                "default": True,
+            },
+            "water_heater_bathing": {
+                "type": Platform.WATER_HEATER,
+                "icon": "mdi:meter-gas",
+                "name": "Bathing",
+                "use": 1,
+                "default": True,
+            },
+            E6Attributes.heating_working: {
+                "type": Platform.BINARY_SENSOR,
+                "name": "Heating Working Status",
+                "icon": "mdi:fire",
+                "device_class": BinarySensorDeviceClass.RUNNING,
+            },
+            E6Attributes.bathing_working: {
+                "type": Platform.BINARY_SENSOR,
+                "name": "Bathing Working Status",
+                "icon": "mdi:fire",
+                "device_class": BinarySensorDeviceClass.RUNNING,
+            },
+            E6Attributes.heating_leaving_temperature: {
+                "type": Platform.SENSOR,
+                "name": "Heating Leaving Water Temperature",
+                "device_class": SensorDeviceClass.TEMPERATURE,
+                "unit": UnitOfTemperature.CELSIUS,
+                "state_class": SensorStateClass.MEASUREMENT,
+            },
+            E6Attributes.bathing_leaving_temperature: {
+                "type": Platform.SENSOR,
+                "name": "Bathing Leaving Water Temperature",
+                "device_class": SensorDeviceClass.TEMPERATURE,
+                "unit": UnitOfTemperature.CELSIUS,
+                "state_class": SensorStateClass.MEASUREMENT,
+            },
+            E6Attributes.main_power: {
+                "type": Platform.SWITCH,
+                "name": "Main Power",
+                "icon": "mdi:power",
+            },
+            E6Attributes.heating_power: {
+                "type": Platform.SWITCH,
+                "name": "Heating Power",
+                "icon": "mdi:heating-coil",
+            },
+        },
+    },
+    0xE8: {
+        "name": "Electric Slow Cooker",
+        "entities": {
+            E8Attributes.finished: {
+                "type": Platform.BINARY_SENSOR,
+                "name": "Finished",
+                "icon": "",
+            },
+            E8Attributes.water_shortage: {
+                "type": Platform.BINARY_SENSOR,
+                "name": "Water Shortage",
+                "icon": "mdi:drag",
+                "device_class": BinarySensorDeviceClass.PROBLEM,
+            },
+            E8Attributes.status: {
+                "type": Platform.SENSOR,
+                "name": "Status",
+                "icon": "mdi:information",
+            },
+            E8Attributes.time_remaining: {
+                "type": Platform.SENSOR,
+                "name": "Time Remaining",
+                "icon": "mdi:progress-clock",
+                "unit": UnitOfTime.SECONDS,
+                "state_class": SensorStateClass.MEASUREMENT,
+            },
+            E8Attributes.keep_warm_remaining: {
+                "type": Platform.SENSOR,
+                "name": "Keep Warm Remaining",
+                "icon": "mdi:progress-clock",
+                "unit": UnitOfTime.SECONDS,
+                "state_class": SensorStateClass.MEASUREMENT,
+            },
+            E8Attributes.working_time: {
+                "type": Platform.SENSOR,
+                "name": "Working Time",
+                "icon": "mdi:progress-clock",
+                "unit": UnitOfTime.SECONDS,
+                "state_class": SensorStateClass.MEASUREMENT,
+            },
+            E8Attributes.target_temperature: {
+                "type": Platform.SENSOR,
+                "name": "Target Temperature",
+                "device_class": SensorDeviceClass.TEMPERATURE,
+                "unit": UnitOfTemperature.CELSIUS,
+                "state_class": SensorStateClass.MEASUREMENT,
+            },
+            E8Attributes.current_temperature: {
+                "type": Platform.SENSOR,
+                "name": "Current Temperature",
+                "device_class": SensorDeviceClass.TEMPERATURE,
+                "unit": UnitOfTemperature.CELSIUS,
+                "state_class": SensorStateClass.MEASUREMENT,
+            },
+        },
+    },
+    0xEA: {
+        "name": "Electric Rice Cooker",
+        "entities": {
+            EAAttributes.cooking: {
+                "type": Platform.BINARY_SENSOR,
+                "name": "Cooking",
+                "icon": "mdi:fire",
+                "device_class": BinarySensorDeviceClass.RUNNING,
+            },
+            EAAttributes.keep_warm: {
+                "type": Platform.BINARY_SENSOR,
+                "name": "Keep Warm",
+                "icon": "mdi:menu",
+                "device_class": BinarySensorDeviceClass.RUNNING,
+            },
+            EAAttributes.bottom_temperature: {
+                "type": Platform.SENSOR,
+                "name": "Bottom Temperature",
+                "device_class": SensorDeviceClass.TEMPERATURE,
+                "unit": UnitOfTemperature.CELSIUS,
+                "state_class": SensorStateClass.MEASUREMENT,
+            },
+            EAAttributes.keep_warm_time: {
+                "type": Platform.SENSOR,
+                "name": "Keep Warm Time",
+                "icon": "mdi:progress-clock",
+                "unit": UnitOfTime.MINUTES,
+                "state_class": SensorStateClass.MEASUREMENT,
+            },
+            EAAttributes.mode: {
+                "type": Platform.SENSOR,
+                "name": "Mode",
+                "icon": "mdi:orbit",
+            },
+            EAAttributes.progress: {
+                "type": Platform.SENSOR,
+                "name": "Progress",
+                "icon": "mdi:rotate-360",
+            },
+            EAAttributes.time_remaining: {
+                "type": Platform.SENSOR,
+                "name": "Time Remaining",
+                "icon": "mdi:progress-clock",
+                "unit": UnitOfTime.MINUTES,
+                "state_class": SensorStateClass.MEASUREMENT,
+            },
+            EAAttributes.top_temperature: {
+                "type": Platform.SENSOR,
+                "name": "Top Temperature",
+                "device_class": SensorDeviceClass.TEMPERATURE,
+                "unit": UnitOfTemperature.CELSIUS,
+                "state_class": SensorStateClass.MEASUREMENT,
+            },
+        },
+    },
+    0xEC: {
+        "name": "Electric Pressure Cooker",
+        "entities": {
+            ECAttributes.cooking: {
+                "type": Platform.BINARY_SENSOR,
+                "name": "Cooking",
+                "icon": "mdi:fire",
+                "device_class": BinarySensorDeviceClass.RUNNING,
+            },
+            ECAttributes.with_pressure: {
+                "type": Platform.BINARY_SENSOR,
+                "name": "With Pressure",
+                "icon": "mdi:information",
+                "device_class": BinarySensorDeviceClass.RUNNING,
+            },
+            ECAttributes.bottom_temperature: {
+                "type": Platform.SENSOR,
+                "name": "Bottom Temperature",
+                "device_class": SensorDeviceClass.TEMPERATURE,
+                "unit": UnitOfTemperature.CELSIUS,
+                "state_class": SensorStateClass.MEASUREMENT,
+            },
+            ECAttributes.keep_warm_time: {
+                "type": Platform.SENSOR,
+                "name": "Keep Warm Time",
+                "icon": "mdi:progress-clock",
+                "unit": UnitOfTime.MINUTES,
+                "state_class": SensorStateClass.MEASUREMENT,
+            },
+            ECAttributes.mode: {
+                "type": Platform.SENSOR,
+                "name": "Mode",
+                "icon": "mdi:orbit",
+            },
+            ECAttributes.progress: {
+                "type": Platform.SENSOR,
+                "name": "Progress",
+                "icon": "mdi:rotate-360",
+            },
+            ECAttributes.time_remaining: {
+                "type": Platform.SENSOR,
+                "name": "Time Remaining",
+                "icon": "mdi:progress-clock",
+                "unit": UnitOfTime.MINUTES,
+                "state_class": SensorStateClass.MEASUREMENT,
+            },
+            ECAttributes.top_temperature: {
+                "type": Platform.SENSOR,
+                "name": "Top Temperature",
+                "device_class": SensorDeviceClass.TEMPERATURE,
+                "unit": UnitOfTemperature.CELSIUS,
+                "state_class": SensorStateClass.MEASUREMENT,
+            },
+        },
+    },
+    0xED: {
+        "name": "Water Drinking Appliance",
+        "entities": {
+            EDAttributes.child_lock: {"type": Platform.LOCK, "name": "Child Lock"},
+            EDAttributes.power: {
+                "type": Platform.SWITCH,
+                "name": "Power",
+                "icon": "mdi:power",
+            },
+            EDAttributes.filter1: {
+                "type": Platform.SENSOR,
+                "name": "Filter1 Available Days",
+                "icon": "mdi:air-filter",
+                "unit": UnitOfTime.DAYS,
+                "state_class": SensorStateClass.MEASUREMENT,
+            },
+            EDAttributes.filter2: {
+                "type": Platform.SENSOR,
+                "name": "Filter2 Available Days",
+                "icon": "mdi:air-filter",
+                "unit": UnitOfTime.DAYS,
+                "state_class": SensorStateClass.MEASUREMENT,
+            },
+            EDAttributes.filter3: {
+                "type": Platform.SENSOR,
+                "name": "Filter3 Available Days",
+                "icon": "mdi:air-filter",
+                "unit": UnitOfTime.DAYS,
+                "state_class": SensorStateClass.MEASUREMENT,
+            },
+            EDAttributes.life1: {
+                "type": Platform.SENSOR,
+                "name": "Filter1 Life Level",
+                "icon": "mdi:percent",
+                "unit": PERCENTAGE,
+                "state_class": SensorStateClass.MEASUREMENT,
+            },
+            EDAttributes.life2: {
+                "type": Platform.SENSOR,
+                "name": "Filter2 Life Level",
+                "icon": "mdi:percent",
+                "unit": PERCENTAGE,
+                "state_class": SensorStateClass.MEASUREMENT,
+            },
+            EDAttributes.life3: {
+                "type": Platform.SENSOR,
+                "name": "Filter3 Life Level",
+                "icon": "mdi:percent",
+                "unit": PERCENTAGE,
+                "state_class": SensorStateClass.MEASUREMENT,
+            },
+            EDAttributes.in_tds: {
+                "type": Platform.SENSOR,
+                "name": "In TDS",
+                "icon": "mdi:water",
+                "unit": CONCENTRATION_PARTS_PER_MILLION,
+                "state_class": SensorStateClass.MEASUREMENT,
+            },
+            EDAttributes.out_tds: {
+                "type": Platform.SENSOR,
+                "name": "Out TDS",
+                "icon": "mdi:water-plus",
+                "unit": CONCENTRATION_PARTS_PER_MILLION,
+                "state_class": SensorStateClass.MEASUREMENT,
+            },
+            EDAttributes.water_consumption: {
+                "type": Platform.SENSOR,
+                "name": "Water Consumption",
+                "icon": "mdi:water-pump",
+                "unit": UnitOfVolume.LITERS,
+                "state_class": SensorStateClass.TOTAL_INCREASING,
+            },
+        },
+    },
+    0xFA: {
+        "name": "Fan",
+        "entities": {
+            "fan": {"type": Platform.FAN, "icon": "mdi:fan", "default": True},
+            FAAttributes.oscillation_mode: {
+                "type": Platform.SELECT,
+                "name": "Oscillation Mode",
+                "options": "oscillation_modes",
+                "icon": "mdi:swap-horizontal-variant",
+            },
+            FAAttributes.oscillation_angle: {
+                "type": Platform.SELECT,
+                "name": "Oscillation Angle",
+                "options": "oscillation_angles",
+                "icon": "mdi:pan-horizontal",
+            },
+            FAAttributes.tilting_angle: {
+                "type": Platform.SELECT,
+                "name": "Tilting Angle",
+                "options": "tilting_angles",
+                "icon": "mdi:pan-vertical",
+            },
+            FAAttributes.child_lock: {"type": Platform.LOCK, "name": "Child Lock"},
+            FAAttributes.oscillate: {
+                "type": Platform.SWITCH,
+                "name": "Oscillate",
+                "icon": "mdi:swap-horizontal-bold",
+            },
+            FAAttributes.power: {
+                "type": Platform.SWITCH,
+                "name": "Power",
+                "icon": "mdi:power",
+            },
+        },
+    },
+    0xFB: {
+        "name": "Electric Heater",
+        "entities": {
+            "climate": {
+                "type": Platform.CLIMATE,
+                "icon": "mdi:air-conditioner",
+                "default": True,
+            },
+            FBAttributes.child_lock: {"type": Platform.LOCK, "name": "Child Lock"},
+            FBAttributes.heating_level: {
+                "type": Platform.NUMBER,
+                "name": "Heating Level",
+                "icon": "mdi:fire",
+                "max": 10,
+                "min": 1,
+                "step": 1,
+            },
+            FBAttributes.power: {
+                "type": Platform.SWITCH,
+                "name": "Power",
+                "icon": "mdi:power",
+            },
+            FBAttributes.current_temperature: {
+                "type": Platform.SENSOR,
+                "name": "Current Temperature",
+                "device_class": SensorDeviceClass.TEMPERATURE,
+                "unit": UnitOfTemperature.CELSIUS,
+                "state_class": SensorStateClass.MEASUREMENT,
+            },
+        },
+    },
+    0xFC: {
+        "name": "Air Purifier",
+        "entities": {
+            FCAttributes.child_lock: {"type": Platform.LOCK, "name": "Child Lock"},
+            FCAttributes.anion: {
+                "type": Platform.SWITCH,
+                "name": "Anion",
+                "icon": "mdi:vanish",
+            },
+            FCAttributes.prompt_tone: {
+                "type": Platform.SWITCH,
+                "name": "Prompt Tone",
+                "icon": "mdi:bell",
+            },
+            FCAttributes.power: {
+                "type": Platform.SWITCH,
+                "name": "Power",
+                "icon": "mdi:power",
+            },
+            FCAttributes.standby: {
+                "type": Platform.SWITCH,
+                "name": "Standby",
+                "icon": "mdi:smoke-detector-variant",
+            },
+            FCAttributes.detect_mode: {
+                "type": Platform.SELECT,
+                "name": "Detect Mode",
+                "options": "detect_modes",
+                "icon": "mdi:smoke-detector-variant",
+            },
+            FCAttributes.mode: {
+                "type": Platform.SELECT,
+                "name": "Mode",
+                "options": "modes",
+                "icon": "mdi:rotate-360",
+            },
+            FCAttributes.fan_speed: {
+                "type": Platform.SELECT,
+                "name": "Fan Speed",
+                "options": "fan_speeds",
+                "icon": "mdi:fan",
+            },
+            FCAttributes.screen_display: {
+                "type": Platform.SELECT,
+                "name": "Screen Display",
+                "options": "screen_displays",
+                "icon": "mdi:television-ambient-light",
+            },
+            FCAttributes.pm25: {
+                "type": Platform.SENSOR,
+                "name": "PM 2.5",
+                "device_class": SensorDeviceClass.PM25,
+                "unit": CONCENTRATION_MICROGRAMS_PER_CUBIC_METER,
+                "state_class": SensorStateClass.MEASUREMENT,
+            },
+            FCAttributes.tvoc: {
+                "type": Platform.SENSOR,
+                "name": "TVOC",
+                "icon": "mdi:heat-wave",
+                "unit": CONCENTRATION_PARTS_PER_MILLION,
+                "state_class": SensorStateClass.MEASUREMENT,
+            },
+            FCAttributes.hcho: {
+                "type": Platform.SENSOR,
+                "name": "Methanal",
+                "icon": "mdi:molecule",
+                "unit": CONCENTRATION_MICROGRAMS_PER_CUBIC_METER,
+                "state_class": SensorStateClass.MEASUREMENT,
+            },
+            FCAttributes.filter1_life: {
+                "type": Platform.SENSOR,
+                "name": "Filter1 Life Level",
+                "icon": "mdi:air-filter",
+                "unit": PERCENTAGE,
+                "state_class": SensorStateClass.MEASUREMENT,
+            },
+            FCAttributes.filter2_life: {
+                "type": Platform.SENSOR,
+                "name": "Filter2 Life Level",
+                "icon": "mdi:air-filter",
+                "unit": PERCENTAGE,
+                "state_class": SensorStateClass.MEASUREMENT,
+            },
+        },
+    },
+    0xFD: {
+        "name": "Humidifier",
+        "entities": {
+            Platform.HUMIDIFIER: {
+                "type": Platform.HUMIDIFIER,
+                "icon": "mdi:air-humidifier",
+                "default": True,
+            },
+            FDAttributes.disinfect: {
+                "type": Platform.SWITCH,
+                "name": "Disinfect",
+                "icon": "mdi:water-plus-outline",
+            },
+            FDAttributes.prompt_tone: {
+                "type": Platform.SWITCH,
+                "name": "Prompt Tone",
+                "icon": "mdi:bell",
+            },
+            FDAttributes.power: {
+                "type": Platform.SWITCH,
+                "name": "Power",
+                "icon": "mdi:power",
+            },
+            FDAttributes.fan_speed: {
+                "type": Platform.SELECT,
+                "name": "Fan Speed",
+                "options": "fan_speeds",
+                "icon": "mdi:fan",
+            },
+            FDAttributes.screen_display: {
+                "type": Platform.SELECT,
+                "name": "Screen Display",
+                "options": "screen_displays",
+                "icon": "mdi:television-ambient-light",
+            },
+            FDAttributes.current_humidity: {
+                "type": Platform.SENSOR,
+                "name": "Current Humidity",
+                "device_class": SensorDeviceClass.HUMIDITY,
+                "unit": PERCENTAGE,
+                "state_class": SensorStateClass.MEASUREMENT,
+            },
+            FDAttributes.current_temperature: {
+                "type": Platform.SENSOR,
+                "name": "Current Temperature",
+                "device_class": SensorDeviceClass.TEMPERATURE,
+                "unit": UnitOfTemperature.CELSIUS,
+                "state_class": SensorStateClass.MEASUREMENT,
+            },
+        },
+    },
+}