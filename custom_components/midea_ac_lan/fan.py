--- conflicted
+++ resolved
@@ -1,16 +1,12 @@
-<<<<<<< HEAD
 """
 fan.py
 """
 
 import logging
-=======
->>>>>>> 2c3760ca
 from typing import Any
 
 from homeassistant.components.fan import FanEntity, FanEntityFeature
 from homeassistant.const import (
-<<<<<<< HEAD
     CONF_DEVICE_ID,
     CONF_SWITCHES,
     STATE_OFF,
@@ -19,33 +15,16 @@
 )
 
 from .const import DEVICES, DOMAIN
-=======
-    Platform,
-    CONF_DEVICE_ID,
-    CONF_SWITCHES,
-    STATE_ON,
-    STATE_OFF
-)
-from .const import (
-    DOMAIN,
-    DEVICES,
-)
->>>>>>> 2c3760ca
 from .midea.devices.ac.device import DeviceAttributes as ACAttributes
 from .midea.devices.ce.device import DeviceAttributes as CEAttributes
 from .midea.devices.x40.device import DeviceAttributes as X40Attributes
 from .midea_devices import MIDEA_DEVICES
 from .midea_entity import MideaEntity
 
-<<<<<<< HEAD
-=======
-import logging
->>>>>>> 2c3760ca
 _LOGGER = logging.getLogger(__name__)
 
 
 async def async_setup_entry(hass, config_entry, async_add_entities):
-<<<<<<< HEAD
     """
     async_setup_entry
     """
@@ -57,16 +36,6 @@
         if config["type"] == Platform.FAN and (
             config.get("default") or entity_key in extra_switches
         ):
-=======
-    device_id = config_entry.data.get(CONF_DEVICE_ID)
-    device = hass.data[DOMAIN][DEVICES].get(device_id)
-    extra_switches = config_entry.options.get(
-        CONF_SWITCHES, []
-    )
-    devs = []
-    for entity_key, config in MIDEA_DEVICES[device.device_type]["entities"].items():
-        if config["type"] == Platform.FAN and (config.get("default") or entity_key in extra_switches):
->>>>>>> 2c3760ca
             if device.device_type == 0xFA:
                 devs.append(MideaFAFan(device, entity_key))
             elif device.device_type == 0xB6:
@@ -81,7 +50,6 @@
 
 
 class MideaFan(MideaEntity, FanEntity):
-<<<<<<< HEAD
     """
     MideaFan
     """
@@ -90,9 +58,6 @@
         """
         __init__
         """
-=======
-    def __init__(self, device, entity_key):
->>>>>>> 2c3760ca
         super().__init__(device, entity_key)
 
     def turn_on(
@@ -101,12 +66,9 @@
         preset_mode: str | None = None,
         **kwargs: Any,
     ) -> None:
-<<<<<<< HEAD
         """
         turn_on
         """
-=======
->>>>>>> 2c3760ca
         if percentage:
             fan_speed = int(percentage / self.percentage_step + 0.5)
         else:
@@ -115,7 +77,6 @@
 
     @property
     def preset_modes(self):
-<<<<<<< HEAD
         """
         preset_modes
         """
@@ -128,37 +89,24 @@
         """
         is_on
         """
-=======
-        return self._device.preset_modes if hasattr(self._device, "preset_modes") else None
-
-    @property
-    def is_on(self) -> bool:
->>>>>>> 2c3760ca
         return self._device.get_attribute("power")
 
     @property
     def oscillating(self):
-<<<<<<< HEAD
         """
         oscillating
         """
-=======
->>>>>>> 2c3760ca
         return self._device.get_attribute("oscillate")
 
     @property
     def preset_mode(self):
-<<<<<<< HEAD
         """
         preset_mode
         """
-=======
->>>>>>> 2c3760ca
         return self._device.get_attribute("mode")
 
     @property
     def fan_speed(self):
-<<<<<<< HEAD
         """
         fan_speed
         """
@@ -174,19 +122,10 @@
         """
         toggle
         """
-=======
-        return self._device.get_attribute("fan_speed")
-
-    def turn_off(self):
-        self._device.set_attribute(attr="power", value=False)
-
-    def toggle(self):
->>>>>>> 2c3760ca
         toggle = not self.is_on
         self._device.set_attribute(attr="power", value=toggle)
 
     def oscillate(self, oscillating: bool):
-<<<<<<< HEAD
         """
         oscillate
         """
@@ -196,16 +135,10 @@
         """
         set_preset_mode
         """
-=======
-        self._device.set_attribute(attr="oscillate", value=oscillating)
-
-    def set_preset_mode(self, preset_mode: str):
->>>>>>> 2c3760ca
         self._device.set_attribute(attr="mode", value=preset_mode.capitalize())
 
     @property
     def percentage(self):
-<<<<<<< HEAD
         """
         percentage
         """
@@ -215,28 +148,19 @@
         """
         set_percentage
         """
-=======
-        return round(self.fan_speed * self.percentage_step)
-
-    def set_percentage(self, percentage: int):
->>>>>>> 2c3760ca
         fan_speed = round(percentage / self.percentage_step)
         self._device.set_attribute(attr="fan_speed", value=fan_speed)
 
     async def async_set_percentage(self, percentage: int):
-<<<<<<< HEAD
         """
         async_set_percentage
         """
-=======
->>>>>>> 2c3760ca
         if percentage == 0:
             await self.async_turn_off()
         else:
             await self.hass.async_add_executor_job(self.set_percentage, percentage)
 
     def update_state(self, status):
-<<<<<<< HEAD
         """
         update_state
         """
@@ -263,23 +187,10 @@
             | FanEntityFeature.OSCILLATE
             | FanEntityFeature.PRESET_MODE
         )
-=======
-        try:
-            self.schedule_update_ha_state()
-        except Exception as e:
-            _LOGGER.debug(f"Entity {self.entity_id} update_state {repr(e)}, status = {status}")
-
-
-class MideaFAFan(MideaFan):
-    def __init__(self, device, entity_key):
-        super().__init__(device, entity_key)
-        self._attr_supported_features = FanEntityFeature.SET_SPEED | FanEntityFeature.OSCILLATE | FanEntityFeature.PRESET_MODE
->>>>>>> 2c3760ca
         self._attr_speed_count = self._device.speed_count
 
 
 class MideaB6Fan(MideaFan):
-<<<<<<< HEAD
     """
     MideaB6Fan
     """
@@ -292,16 +203,10 @@
         self._attr_supported_features = (
             FanEntityFeature.SET_SPEED | FanEntityFeature.PRESET_MODE
         )
-=======
-    def __init__(self, device, entity_key):
-        super().__init__(device, entity_key)
-        self._attr_supported_features = FanEntityFeature.SET_SPEED | FanEntityFeature.PRESET_MODE
->>>>>>> 2c3760ca
         self._attr_speed_count = self._device.speed_count
 
 
 class MideaACFreshAirFan(MideaFan):
-<<<<<<< HEAD
     """
     MideaACFreshAirFan
     """
@@ -314,26 +219,17 @@
         self._attr_supported_features = (
             FanEntityFeature.SET_SPEED | FanEntityFeature.PRESET_MODE
         )
-=======
-    def __init__(self, device, entity_key):
-        super().__init__(device, entity_key)
-        self._attr_supported_features = FanEntityFeature.SET_SPEED | FanEntityFeature.PRESET_MODE
->>>>>>> 2c3760ca
         self._attr_speed_count = 100
 
     @property
     def preset_modes(self):
-<<<<<<< HEAD
         """
         preset_modes
         """
-=======
->>>>>>> 2c3760ca
         return self._device.fresh_air_fan_speeds
 
     @property
     def state(self):
-<<<<<<< HEAD
         """
         state
         """
@@ -348,17 +244,10 @@
         """
         is_on
         """
-=======
-        return STATE_ON if self._device.get_attribute(ACAttributes.fresh_air_power) else STATE_OFF
-
-    @property
-    def is_on(self) -> bool:
->>>>>>> 2c3760ca
         return self.state == STATE_ON
 
     @property
     def fan_speed(self):
-<<<<<<< HEAD
         """
         fan_speed
         """
@@ -380,22 +269,10 @@
         """
         toggle
         """
-=======
-        return self._device.get_attribute(ACAttributes.fresh_air_fan_speed)
-
-    def turn_on(self, percentage, preset_mode, **kwargs):
-        self._device.set_attribute(attr=ACAttributes.fresh_air_power, value=True)
-
-    def turn_off(self):
-        self._device.set_attribute(attr=ACAttributes.fresh_air_power, value=False)
-
-    def toggle(self):
->>>>>>> 2c3760ca
         toggle = not self.is_on
         self._device.set_attribute(attr=ACAttributes.fresh_air_power, value=toggle)
 
     def set_percentage(self, percentage: int):
-<<<<<<< HEAD
         """
         set_percentage
         """
@@ -408,27 +285,17 @@
         """
         set_preset_mode
         """
-=======
-        fan_speed = int(percentage / self.percentage_step + 0.5)
-        self._device.set_attribute(attr=ACAttributes.fresh_air_fan_speed, value=fan_speed)
-
-    def set_preset_mode(self, preset_mode: str):
->>>>>>> 2c3760ca
         self._device.set_attribute(attr=ACAttributes.fresh_air_mode, value=preset_mode)
 
     @property
     def preset_mode(self):
-<<<<<<< HEAD
         """
         preset_mode
         """
-=======
->>>>>>> 2c3760ca
         return self._device.get_attribute(attr=ACAttributes.fresh_air_mode)
 
 
 class MideaCEFan(MideaFan):
-<<<<<<< HEAD
     """
     MideaCEFan
     """
@@ -453,22 +320,10 @@
         """
         async_set_percentage
         """
-=======
-    def __init__(self, device, entity_key):
-        super().__init__(device, entity_key)
-        self._attr_supported_features = FanEntityFeature.SET_SPEED | FanEntityFeature.PRESET_MODE
-        self._attr_speed_count = self._device.speed_count
-
-    def turn_on(self, percentage, preset_mode, **kwargs):
-        self._device.set_attribute(attr=CEAttributes.power, value=True)
-
-    async def async_set_percentage(self, percentage: int):
->>>>>>> 2c3760ca
         await self.hass.async_add_executor_job(self.set_percentage, percentage)
 
 
 class Midea40Fan(MideaFan):
-<<<<<<< HEAD
     """
     Midea40Fan
     """
@@ -481,16 +336,10 @@
         self._attr_supported_features = (
             FanEntityFeature.SET_SPEED | FanEntityFeature.OSCILLATE
         )
-=======
-    def __init__(self, device, entity_key):
-        super().__init__(device, entity_key)
-        self._attr_supported_features = FanEntityFeature.SET_SPEED | FanEntityFeature.OSCILLATE
->>>>>>> 2c3760ca
         self._attr_speed_count = 2
 
     @property
     def state(self):
-<<<<<<< HEAD
         """
         state
         """
@@ -510,12 +359,4 @@
         """
         turn_off
         """
-=======
-        return STATE_ON if self._device.get_attribute(attr=X40Attributes.fan_speed) > 0 else STATE_OFF
-
-    def turn_on(self, percentage, preset_mode, **kwargs):
-        self._device.set_attribute(attr=X40Attributes.fan_speed, value=1)
-
-    def turn_off(self):
->>>>>>> 2c3760ca
         self._device.set_attribute(attr=X40Attributes.fan_speed, value=0)