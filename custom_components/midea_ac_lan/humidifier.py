<<<<<<< HEAD
"""
humidifier.py
"""

import logging

=======
>>>>>>> 2c3760ca
from homeassistant.components.humidifier import (
    HumidifierDeviceClass,
    HumidifierEntity,
    HumidifierEntityFeature,
)
<<<<<<< HEAD
from homeassistant.const import CONF_DEVICE_ID, CONF_SWITCHES, Platform

from .const import DEVICES, DOMAIN
from .midea_devices import MIDEA_DEVICES
from .midea_entity import MideaEntity

=======
from homeassistant.const import (
    Platform,
    CONF_DEVICE_ID,
    CONF_SWITCHES,
)
from .const import (
    DOMAIN,
    DEVICES,
)
from .midea_devices import MIDEA_DEVICES
from .midea_entity import MideaEntity

import logging
>>>>>>> 2c3760ca
_LOGGER = logging.getLogger(__name__)


async def async_setup_entry(hass, config_entry, async_add_entities):
    device_id = config_entry.data.get(CONF_DEVICE_ID)
    device = hass.data[DOMAIN][DEVICES].get(device_id)
<<<<<<< HEAD
    extra_switches = config_entry.options.get(CONF_SWITCHES, [])
    devs = []
    for entity_key, config in MIDEA_DEVICES[device.device_type]["entities"].items():
        if config["type"] == Platform.HUMIDIFIER and (
            config.get("default") or entity_key in extra_switches
        ):
=======
    extra_switches = config_entry.options.get(
        CONF_SWITCHES, []
    )
    devs = []
    for entity_key, config in MIDEA_DEVICES[device.device_type]["entities"].items():
        if config["type"] == Platform.HUMIDIFIER and (config.get("default") or entity_key in extra_switches):
>>>>>>> 2c3760ca
            if device.device_type == 0xA1:
                devs.append(MideaA1Humidifier(device, entity_key))
            if device.device_type == 0xFD:
                devs.append(MideaFDHumidifier(device, entity_key))
    async_add_entities(devs)


class MideaHumidifier(MideaEntity, HumidifierEntity):
    def __init__(self, device, entity_key):
        super().__init__(device, entity_key)

    @property
    def target_humidity(self):
        return self._device.get_attribute("target_humidity")

    @property
    def mode(self):
        return self._device.get_attribute("mode")

    @property
    def available_modes(self):
        return self._device.modes

    def set_humidity(self, humidity: int):
        self._device.set_attribute("target_humidity", humidity)

    def set_mode(self, mode: str):
        self._device.set_attribute("mode", mode)

    @property
    def min_humidity(self):
        return self._min_humidity

    @property
    def max_humidity(self):
        return self._max_humidity

    @property
    def is_on(self):
        return self._device.get_attribute(attr="power")

    def turn_on(self):
        self._device.set_attribute(attr="power", value=True)

    def turn_off(self):
        self._device.set_attribute(attr="power", value=False)

    def update_state(self, status):
        try:
            self.schedule_update_ha_state()
        except Exception as e:
<<<<<<< HEAD
            _LOGGER.debug(
                f"Entity {self.entity_id} update_state {repr(e)}, status = {status}"
            )
=======
            _LOGGER.debug(f"Entity {self.entity_id} update_state {repr(e)}, status = {status}")
>>>>>>> 2c3760ca


class MideaA1Humidifier(MideaHumidifier):
    def __init__(self, device, entity_key):
        super().__init__(device, entity_key)
        self._min_humidity = 35
        self._max_humidity = 85

    @property
    def device_class(self):
        return HumidifierDeviceClass.DEHUMIDIFIER

    @property
    def supported_features(self):
        return HumidifierEntityFeature.MODES


class MideaFDHumidifier(MideaHumidifier):
    def __init__(self, device, entity_key):
        super().__init__(device, entity_key)
        self._min_humidity = 35
        self._max_humidity = 85

    @property
    def device_class(self):
        return HumidifierDeviceClass.HUMIDIFIER

    @property
    def supported_features(self):
        return HumidifierEntityFeature.MODES<|MERGE_RESOLUTION|>--- conflicted
+++ resolved
@@ -1,60 +1,32 @@
-<<<<<<< HEAD
 """
 humidifier.py
 """
 
 import logging
 
-=======
->>>>>>> 2c3760ca
 from homeassistant.components.humidifier import (
     HumidifierDeviceClass,
     HumidifierEntity,
     HumidifierEntityFeature,
 )
-<<<<<<< HEAD
 from homeassistant.const import CONF_DEVICE_ID, CONF_SWITCHES, Platform
 
 from .const import DEVICES, DOMAIN
 from .midea_devices import MIDEA_DEVICES
 from .midea_entity import MideaEntity
 
-=======
-from homeassistant.const import (
-    Platform,
-    CONF_DEVICE_ID,
-    CONF_SWITCHES,
-)
-from .const import (
-    DOMAIN,
-    DEVICES,
-)
-from .midea_devices import MIDEA_DEVICES
-from .midea_entity import MideaEntity
-
-import logging
->>>>>>> 2c3760ca
 _LOGGER = logging.getLogger(__name__)
 
 
 async def async_setup_entry(hass, config_entry, async_add_entities):
     device_id = config_entry.data.get(CONF_DEVICE_ID)
     device = hass.data[DOMAIN][DEVICES].get(device_id)
-<<<<<<< HEAD
     extra_switches = config_entry.options.get(CONF_SWITCHES, [])
     devs = []
     for entity_key, config in MIDEA_DEVICES[device.device_type]["entities"].items():
         if config["type"] == Platform.HUMIDIFIER and (
             config.get("default") or entity_key in extra_switches
         ):
-=======
-    extra_switches = config_entry.options.get(
-        CONF_SWITCHES, []
-    )
-    devs = []
-    for entity_key, config in MIDEA_DEVICES[device.device_type]["entities"].items():
-        if config["type"] == Platform.HUMIDIFIER and (config.get("default") or entity_key in extra_switches):
->>>>>>> 2c3760ca
             if device.device_type == 0xA1:
                 devs.append(MideaA1Humidifier(device, entity_key))
             if device.device_type == 0xFD:
@@ -106,13 +78,9 @@
         try:
             self.schedule_update_ha_state()
         except Exception as e:
-<<<<<<< HEAD
             _LOGGER.debug(
                 f"Entity {self.entity_id} update_state {repr(e)}, status = {status}"
             )
-=======
-            _LOGGER.debug(f"Entity {self.entity_id} update_state {repr(e)}, status = {status}")
->>>>>>> 2c3760ca
 
 
 class MideaA1Humidifier(MideaHumidifier):
