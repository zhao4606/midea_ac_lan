--- conflicted
+++ resolved
@@ -122,11 +122,7 @@
         )
         save_json(record_file, data)
 
-<<<<<<< HEAD
-    def _load_device_config(self, device_id: str) -> Any:
-=======
     def _load_device_config(self, device_id: str) -> Any:  # noqa: ANN401
->>>>>>> db71b14a
         """Load device config from json file with device id"""
         record_file = self.hass.config.path(f"{STORAGE_PATH}/{device_id}.json")
         return load_json(record_file, default={})
