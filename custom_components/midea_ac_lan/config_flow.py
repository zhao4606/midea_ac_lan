<<<<<<< HEAD
"""
config_flow.py
"""

import logging
import os
from typing import Any, Dict, List

import voluptuous as vol

=======
import voluptuous as vol
import os
>>>>>>> 2c3760ca
try:
    from homeassistant.helpers.json import save_json
except ImportError:
    from homeassistant.util.json import save_json
<<<<<<< HEAD

import homeassistant.helpers.config_validation as cv
from homeassistant import config_entries
from homeassistant.const import (
    CONF_CUSTOMIZE,
    CONF_DEVICE,
    CONF_DEVICE_ID,
    CONF_IP_ADDRESS,
    CONF_NAME,
    CONF_PASSWORD,
    CONF_PORT,
    CONF_PROTOCOL,
    CONF_SENSORS,
    CONF_SWITCHES,
    CONF_TOKEN,
    CONF_TYPE,
)
from homeassistant.core import callback
from homeassistant.helpers.aiohttp_client import async_create_clientsession
from homeassistant.util.json import load_json

from .const import (
    CONF_ACCOUNT,
    CONF_KEY,
    CONF_MODEL,
    CONF_REFRESH_INTERVAL,
    CONF_SERVER,
    CONF_SUBTYPE,
    DOMAIN,
    EXTRA_CONTROL,
    EXTRA_SENSOR,
)
from .midea.core.cloud import get_midea_cloud
from .midea.core.device import MiedaDevice
from .midea.core.discover import discover
=======
from homeassistant.util.json import load_json
import logging
from .const import (
    DOMAIN,
    EXTRA_SENSOR,
    EXTRA_CONTROL,
    CONF_ACCOUNT,
    CONF_SERVER,
    CONF_KEY,
    CONF_MODEL,
    CONF_SUBTYPE,
    CONF_REFRESH_INTERVAL
)
from homeassistant import config_entries
from homeassistant.core import callback
from homeassistant.const import (
    CONF_NAME,
    CONF_DEVICE,
    CONF_TOKEN,
    CONF_DEVICE_ID,
    CONF_TYPE,
    CONF_IP_ADDRESS,
    CONF_PROTOCOL,
    CONF_PORT,
    CONF_SWITCHES,
    CONF_SENSORS,
    CONF_CUSTOMIZE,
    CONF_PASSWORD,
)
import homeassistant.helpers.config_validation as cv
from homeassistant.helpers.aiohttp_client import async_create_clientsession
from .midea.core.discover import discover
from .midea.core.cloud import get_midea_cloud
from .midea.core.device import MiedaDevice
>>>>>>> 2c3760ca
from .midea_devices import MIDEA_DEVICES

_LOGGER = logging.getLogger(__name__)

<<<<<<< HEAD
ADD_WAY = {
    "discovery": "Discover automatically",
    "manually": "Configure manually",
    "list": "List all appliances only",
}
=======
ADD_WAY = {"discovery": "Discover automatically", "manually": "Configure manually", "list": "List all appliances only"}
>>>>>>> 2c3760ca
PROTOCOLS = {1: "V1", 2: "V2", 3: "V3"}
STORAGE_PATH = f".storage/{DOMAIN}"

SERVERS = {
    1: "MSmartHome",
    2: "美的美居",
    3: "Midea Air",
    4: "NetHome Plus",
    5: "Ariston Clima",
}

PRESET_ACCOUNT = [
    39182118275972017797890111985649342047468653967530949796945843010512,
    29406100301096535908214728322278519471982973450672552249652548883645,
<<<<<<< HEAD
    39182118275972017797890111985649342050088014265865102175083010656997,
=======
    39182118275972017797890111985649342050088014265865102175083010656997
>>>>>>> 2c3760ca
]


class ConfigFlow(config_entries.ConfigFlow, domain=DOMAIN):
<<<<<<< HEAD
    """
    ConfigFlow
    """

    available_device: List[Any] = []
    devices: Dict[Any, Any] = {}
    found_device: Dict[Any, Any] = {}
    supports: Dict[Any, Any] = {}
    unsorted: Dict[Any, Any] = {}
    account: Dict[Any, Any] = {}
=======
    available_device = []
    devices = {}
    found_device = {}
    supports = {}
    unsorted = {}
    account = {}
>>>>>>> 2c3760ca
    cloud = None
    session = None
    for device_type, device_info in MIDEA_DEVICES.items():
        unsorted[device_type] = device_info["name"]

    unsorted = sorted(unsorted.items(), key=lambda x: x[1])
    for item in unsorted:
        supports[item[0]] = item[1]

    def _save_device_config(self, data: dict):
<<<<<<< HEAD
        """
        _save_device_config
        """
        os.makedirs(self.hass.config.path(STORAGE_PATH), exist_ok=True)
        record_file = self.hass.config.path(
            f"{STORAGE_PATH}/{data[CONF_DEVICE_ID]}.json"
        )
        save_json(record_file, data)

    def _load_device_config(self, device_id):
        """
        _load_device_config
        """
=======
        os.makedirs(self.hass.config.path(STORAGE_PATH), exist_ok=True)
        record_file = self.hass.config.path(f"{STORAGE_PATH}/{data[CONF_DEVICE_ID]}.json")
        save_json(record_file, data)

    def _load_device_config(self, device_id):
>>>>>>> 2c3760ca
        record_file = self.hass.config.path(f"{STORAGE_PATH}/{device_id}.json")
        json_data = load_json(record_file, default={})
        return json_data

    def _save_account(self, account: dict):
<<<<<<< HEAD
        """
        _save_account
        """
        os.makedirs(self.hass.config.path(STORAGE_PATH), exist_ok=True)
        record_file = self.hass.config.path(f"{STORAGE_PATH}/account.json")
        account[CONF_PASSWORD] = format(
            (
                int(account[CONF_ACCOUNT].encode("utf-8").hex(), 16)
                ^ int(account[CONF_PASSWORD].encode("utf-8").hex(), 16)
            ),
            "x",
        )
        save_json(record_file, account)

    def _load_account(self):
        """
        _load_account
        """
        record_file = self.hass.config.path(f"{STORAGE_PATH}/account.json")
        json_data = load_json(record_file, default={})
        if CONF_ACCOUNT in json_data.keys():
            json_data[CONF_PASSWORD] = bytes.fromhex(
                format(
                    (
                        int(json_data[CONF_PASSWORD], 16)
                        ^ int(json_data[CONF_ACCOUNT].encode("utf-8").hex(), 16)
                    ),
                    "X",
                )
            ).decode("UTF-8")
=======
        os.makedirs(self.hass.config.path(STORAGE_PATH), exist_ok=True)
        record_file = self.hass.config.path(f"{STORAGE_PATH}/account.json")
        account[CONF_PASSWORD] = format((int(account[CONF_ACCOUNT].encode("utf-8").hex(), 16) ^
                                         int(account[CONF_PASSWORD].encode("utf-8").hex(), 16)), 'x')
        save_json(record_file, account)

    def _load_account(self):
        record_file = self.hass.config.path(f"{STORAGE_PATH}/account.json")
        json_data = load_json(record_file, default={})
        if CONF_ACCOUNT in json_data.keys():
            json_data[CONF_PASSWORD] = bytes.fromhex(format((
                    int(json_data[CONF_PASSWORD], 16) ^
                    int(json_data[CONF_ACCOUNT].encode("utf-8").hex(), 16)), 'X')
            ).decode('UTF-8')
>>>>>>> 2c3760ca
        return json_data

    @staticmethod
    def _check_storage_device(device: dict, storage_device: dict):
<<<<<<< HEAD
        """
        _check_storage_device
        """
        if storage_device.get(CONF_SUBTYPE) is None:
            return False
        if device.get(CONF_PROTOCOL) == 3 and (
            storage_device.get(CONF_TOKEN) is None
            or storage_device.get(CONF_KEY) is None
        ):
=======
        if storage_device.get(CONF_SUBTYPE) is None:
            return False
        if (device.get(CONF_PROTOCOL) == 3 and
                (storage_device.get(CONF_TOKEN) is None or storage_device.get(CONF_KEY) is None)):
>>>>>>> 2c3760ca
            return False
        return True

    def _already_configured(self, device_id, ip_address):
<<<<<<< HEAD
        """
        _already_configured
        """
        for entry in self._async_current_entries():
            if device_id == entry.data.get(
                CONF_DEVICE_ID
            ) or ip_address == entry.data.get(CONF_IP_ADDRESS):
=======
        for entry in self._async_current_entries():
            if device_id == entry.data.get(CONF_DEVICE_ID) or ip_address == entry.data.get(CONF_IP_ADDRESS):
>>>>>>> 2c3760ca
                return True
        return False

    async def async_step_user(self, user_input=None, error=None):
<<<<<<< HEAD
        """
        async_step_user
        """
        if user_input is not None:
            if user_input["action"] == "discovery":
                return await self.async_step_discovery()
            if user_input["action"] == "manually":
                self.found_device = {}
                return await self.async_step_manually()
            return await self.async_step_list()
        return self.async_show_form(
            step_id="user",
            data_schema=vol.Schema(
                {vol.Required("action", default="discovery"): vol.In(ADD_WAY)}
            ),
            errors={"base": error} if error else None,
        )

    async def async_step_login(self, user_input=None, error=None):
        """
        async_step_login
        """
=======
        if user_input is not None:
            if user_input["action"] == "discovery":
                return await self.async_step_discovery()
            elif user_input["action"] == "manually":
                self.found_device = {}
                return await self.async_step_manually()
            else:
                return await self.async_step_list()
        return self.async_show_form(
            step_id="user",
            data_schema=vol.Schema({
                vol.Required("action", default="discovery"): vol.In(ADD_WAY)
            }),
            errors={"base": error} if error else None
        )

    async def async_step_login(self, user_input=None, error=None):
>>>>>>> 2c3760ca
        if user_input is not None:
            if self.session is None:
                self.session = async_create_clientsession(self.hass)
            if self.cloud is None:
                self.cloud = get_midea_cloud(
                    session=self.session,
                    cloud_name=SERVERS[user_input[CONF_SERVER]],
                    account=user_input[CONF_ACCOUNT],
<<<<<<< HEAD
                    password=user_input[CONF_PASSWORD],
=======
                    password=user_input[CONF_PASSWORD]
>>>>>>> 2c3760ca
                )
            if await self.cloud.login():
                self.account = {
                    CONF_ACCOUNT: user_input[CONF_ACCOUNT],
                    CONF_PASSWORD: user_input[CONF_PASSWORD],
<<<<<<< HEAD
                    CONF_SERVER: SERVERS[user_input[CONF_SERVER]],
                }
                self._save_account(self.account)
                return await self.async_step_auto()
            return await self.async_step_login(error="login_failed")
        return self.async_show_form(
            step_id="login",
            data_schema=vol.Schema(
                {
                    vol.Required(CONF_ACCOUNT): str,
                    vol.Required(CONF_PASSWORD): str,
                    vol.Required(CONF_SERVER, default=1): vol.In(SERVERS),
                }
            ),
            errors={"base": error} if error else None,
        )

    async def async_step_list(self, user_input=None, error=None):
        """
        async_step_list
        """
        all_devices = discover()
        if len(all_devices) > 0:
            table = (
                "Appliance code|Type|IP address|SN|Supported\n:--:|:--:|:--:|:--:|:--:"
            )
            for device_id, device in all_devices.items():
                supported = device.get(CONF_TYPE) in self.supports.keys()
                table += (
                    f"\n{device_id}|{'%02X' % device.get(CONF_TYPE)}|{device.get(CONF_IP_ADDRESS)}|"
                    f"{device.get('sn')}|"
                    f"{'<font color=gree>YES</font>' if supported else '<font color=red>NO</font>'}"
                )
=======
                    CONF_SERVER:  SERVERS[user_input[CONF_SERVER]]
                }
                self._save_account(self.account)
                return await self.async_step_auto()
            else:
                return await self.async_step_login(error="login_failed")
        return self.async_show_form(
            step_id="login",
            data_schema=vol.Schema({
                vol.Required(CONF_ACCOUNT): str,
                vol.Required(CONF_PASSWORD): str,
                vol.Required(CONF_SERVER, default=1): vol.In(SERVERS)
            }),
            errors={"base": error} if error else None
        )

    async def async_step_list(self, user_input=None, error=None):
        all_devices = discover()
        if len(all_devices) > 0:
            table = "Appliance code|Type|IP address|SN|Supported\n:--:|:--:|:--:|:--:|:--:"
            for device_id, device in all_devices.items():
                supported = device.get(CONF_TYPE) in self.supports.keys()
                table += f"\n{device_id}|{'%02X' % device.get(CONF_TYPE)}|{device.get(CONF_IP_ADDRESS)}|" \
                         f"{device.get('sn')}|" \
                         f"{'<font color=gree>YES</font>' if supported else '<font color=red>NO</font>'}"
>>>>>>> 2c3760ca
        else:
            table = "Not found"
        return self.async_show_form(
            step_id="list",
            description_placeholders={"table": table},
<<<<<<< HEAD
            errors={"base": error} if error else None,
        )

    async def async_step_discovery(self, user_input=None, error=None):
        """
        async_step_discovery
        """
=======
            errors={"base": error} if error else None
        )

    async def async_step_discovery(self, user_input=None, error=None):
>>>>>>> 2c3760ca
        if user_input is not None:
            if user_input[CONF_IP_ADDRESS].lower() == "auto":
                ip_address = None
            else:
                ip_address = user_input[CONF_IP_ADDRESS]
            self.devices = discover(self.supports.keys(), ip_address=ip_address)
            self.available_device = {}
            for device_id, device in self.devices.items():
                if not self._already_configured(device_id, device.get(CONF_IP_ADDRESS)):
<<<<<<< HEAD
                    self.available_device[device_id] = (
                        f"{device_id} ({self.supports.get(device.get(CONF_TYPE))})"
                    )
            if len(self.available_device) > 0:
                return await self.async_step_auto()
            return await self.async_step_discovery(error="no_devices")
        return self.async_show_form(
            step_id="discovery",
            data_schema=vol.Schema(
                {vol.Required(CONF_IP_ADDRESS, default="auto"): str}
            ),
            errors={"base": error} if error else None,
        )

    async def async_step_auto(self, user_input=None, error=None):
        """
        async_step_auto
        """
=======
                    self.available_device[device_id] = \
                        f"{device_id} ({self.supports.get(device.get(CONF_TYPE))})"
            if len(self.available_device) > 0:
                return await self.async_step_auto()
            else:
                return await self.async_step_discovery(error="no_devices")
        return self.async_show_form(
            step_id="discovery",
            data_schema=vol.Schema({
                vol.Required(CONF_IP_ADDRESS, default="auto"): str
            }),
            errors={"base": error} if error else None
        )

    async def async_step_auto(self, user_input=None, error=None):
>>>>>>> 2c3760ca
        if user_input is not None:
            device_id = user_input[CONF_DEVICE]
            device = self.devices.get(device_id)
            storage_device = self._load_device_config(device_id)
            if self._check_storage_device(device, storage_device):
                self.found_device = {
                    CONF_DEVICE_ID: device_id,
                    CONF_TYPE: device.get(CONF_TYPE),
                    CONF_PROTOCOL: device.get(CONF_PROTOCOL),
                    CONF_IP_ADDRESS: device.get(CONF_IP_ADDRESS),
                    CONF_PORT: device.get(CONF_PORT),
                    CONF_MODEL: device.get(CONF_MODEL),
                    CONF_NAME: storage_device.get(CONF_NAME),
                    CONF_SUBTYPE: storage_device.get(CONF_SUBTYPE),
                    CONF_TOKEN: storage_device.get(CONF_TOKEN),
<<<<<<< HEAD
                    CONF_KEY: storage_device.get(CONF_KEY),
                }
                _LOGGER.debug(
                    f"Loaded configuration for device {device_id} from storage"
                )
                return await self.async_step_manually()
            if CONF_ACCOUNT not in self.account.keys():
                self.account = self._load_account()
                if CONF_ACCOUNT not in self.account.keys():
                    return await self.async_step_login()
            if self.session is None:
                self.session = async_create_clientsession(self.hass)
            if self.cloud is None:
                self.cloud = get_midea_cloud(
                    self.account[CONF_SERVER],
                    self.session,
                    self.account[CONF_ACCOUNT],
                    self.account[CONF_PASSWORD],
                )
            if not await self.cloud.login():
                return await self.async_step_login()
            self.found_device = {
                CONF_DEVICE_ID: device_id,
                CONF_TYPE: device.get(CONF_TYPE),
                CONF_PROTOCOL: device.get(CONF_PROTOCOL),
                CONF_IP_ADDRESS: device.get(CONF_IP_ADDRESS),
                CONF_PORT: device.get(CONF_PORT),
                CONF_MODEL: device.get(CONF_MODEL),
            }
            if device_info := await self.cloud.get_device_info(device_id):
                self.found_device[CONF_NAME] = device_info.get("name")
                self.found_device[CONF_SUBTYPE] = device_info.get("model_number")
            if device.get(CONF_PROTOCOL) == 3:
                if self.account[CONF_SERVER] == "美的美居":
                    _LOGGER.debug(
                        "Try to get the Token and the Key use the preset MSmartHome account"
                    )
                    self.cloud = get_midea_cloud(
                        "MSmartHome",
                        self.session,
                        bytes.fromhex(
                            format((PRESET_ACCOUNT[0] ^ PRESET_ACCOUNT[1]), "X")
                        ).decode("ASCII"),
                        bytes.fromhex(
                            format((PRESET_ACCOUNT[0] ^ PRESET_ACCOUNT[2]), "X")
                        ).decode("ASCII"),
                    )
                    if not await self.cloud.login():
                        return await self.async_step_auto(error="preset_account")
                keys = await self.cloud.get_keys(user_input[CONF_DEVICE])
                for method, key in keys.items():
                    dm = MiedaDevice(
                        name="",
                        device_id=device_id,
                        device_type=device.get(CONF_TYPE),
                        ip_address=device.get(CONF_IP_ADDRESS),
                        port=device.get(CONF_PORT),
                        token=key["token"],
                        key=key["key"],
                        protocol=3,
                        model=device.get(CONF_MODEL),
                        subtype=0,
                        attributes={},
                    )
                    if dm.connect(refresh_status=False):
                        dm.close_socket()
                        self.found_device[CONF_TOKEN] = key["token"]
                        self.found_device[CONF_KEY] = key["key"]
                        return await self.async_step_manually()
                return await self.async_step_auto(error="connect_error")
            return await self.async_step_manually()

        return self.async_show_form(
            step_id="auto",
            data_schema=vol.Schema(
                {
                    vol.Required(
                        CONF_DEVICE, default=list(self.available_device.keys())[0]
                    ): vol.In(self.available_device),
                }
            ),
            errors={"base": error} if error else None,
        )

    async def async_step_manually(self, user_input=None, error=None):
        """
        async_step_manually
        """
=======
                    CONF_KEY: storage_device.get(CONF_KEY)
                }
                _LOGGER.debug(f"Loaded configuration for device {device_id} from storage")
                return await self.async_step_manually()
            else:
                if CONF_ACCOUNT not in self.account.keys():
                    self.account = self._load_account()
                    if CONF_ACCOUNT not in self.account.keys():
                        return await self.async_step_login()
                if self.session is None:
                    self.session = async_create_clientsession(self.hass)
                if self.cloud is None:
                    self.cloud = get_midea_cloud(
                        self.account[CONF_SERVER], self.session, self.account[CONF_ACCOUNT],
                        self.account[CONF_PASSWORD])
                if not await self.cloud.login():
                    return await self.async_step_login()
                self.found_device = {
                    CONF_DEVICE_ID: device_id,
                    CONF_TYPE: device.get(CONF_TYPE),
                    CONF_PROTOCOL: device.get(CONF_PROTOCOL),
                    CONF_IP_ADDRESS: device.get(CONF_IP_ADDRESS),
                    CONF_PORT: device.get(CONF_PORT),
                    CONF_MODEL: device.get(CONF_MODEL),
                }
                if device_info := await self.cloud.get_device_info(device_id):
                    self.found_device[CONF_NAME] = device_info.get("name")
                    self.found_device[CONF_SUBTYPE] = device_info.get("model_number")
                if device.get(CONF_PROTOCOL) == 3:
                    if self.account[CONF_SERVER] == "美的美居":
                        _LOGGER.debug(f"Try to get the Token and the Key use the preset MSmartHome account")
                        self.cloud = get_midea_cloud(
                            "MSmartHome",
                            self.session,
                            bytes.fromhex(format((PRESET_ACCOUNT[0] ^ PRESET_ACCOUNT[1]), 'X')).decode('ASCII'),
                            bytes.fromhex(format((PRESET_ACCOUNT[0] ^ PRESET_ACCOUNT[2]), 'X')).decode('ASCII'))
                        if not await self.cloud.login():
                            return await self.async_step_auto(error="preset_account")
                    keys = await self.cloud.get_keys(user_input[CONF_DEVICE])
                    for method, key in keys.items():
                        dm = MiedaDevice(
                            name="",
                            device_id=device_id,
                            device_type=device.get(CONF_TYPE),
                            ip_address=device.get(CONF_IP_ADDRESS),
                            port=device.get(CONF_PORT),
                            token=key["token"],
                            key=key["key"],
                            protocol=3,
                            model=device.get(CONF_MODEL),
                            subtype=0,
                            attributes={}
                        )
                        if dm.connect(refresh_status=False):
                            dm.close_socket()
                            self.found_device[CONF_TOKEN] = key["token"]
                            self.found_device[CONF_KEY] = key["key"]
                            return await self.async_step_manually()
                    return await self.async_step_auto(error="connect_error")
                else:
                    return await self.async_step_manually()

        return self.async_show_form(
            step_id="auto",
            data_schema=vol.Schema({
                vol.Required(CONF_DEVICE, default=list(self.available_device.keys())[0]):
                    vol.In(self.available_device),
            }),
            errors={"base": error} if error else None
        )

    async def async_step_manually(self, user_input=None, error=None):
>>>>>>> 2c3760ca
        if user_input is not None:
            self.found_device = {
                CONF_DEVICE_ID: user_input[CONF_DEVICE_ID],
                CONF_TYPE: user_input[CONF_TYPE],
                CONF_PROTOCOL: user_input[CONF_PROTOCOL],
                CONF_IP_ADDRESS: user_input[CONF_IP_ADDRESS],
                CONF_PORT: user_input[CONF_PORT],
                CONF_MODEL: user_input[CONF_MODEL],
                CONF_TOKEN: user_input[CONF_TOKEN],
<<<<<<< HEAD
                CONF_KEY: user_input[CONF_KEY],
=======
                CONF_KEY: user_input[CONF_KEY]
>>>>>>> 2c3760ca
            }
            try:
                bytearray.fromhex(user_input[CONF_TOKEN])
                bytearray.fromhex(user_input[CONF_KEY])
            except ValueError:
                return await self.async_step_manually(error="invalid_token")
<<<<<<< HEAD
            if user_input[CONF_PROTOCOL] == 3 and (
                len(user_input[CONF_TOKEN]) == 0 or len(user_input[CONF_KEY]) == 0
            ):
=======
            if user_input[CONF_PROTOCOL] == 3 and (len(user_input[CONF_TOKEN]) == 0 or len(user_input[CONF_KEY]) == 0):
>>>>>>> 2c3760ca
                return await self.async_step_manually(error="invalid_token")
            dm = MiedaDevice(
                name="",
                device_id=user_input[CONF_DEVICE_ID],
                device_type=user_input[CONF_TYPE],
                ip_address=user_input[CONF_IP_ADDRESS],
                port=user_input[CONF_PORT],
                token=user_input[CONF_TOKEN],
                key=user_input[CONF_KEY],
                protocol=user_input[CONF_PROTOCOL],
                model=user_input[CONF_MODEL],
                subtype=0,
<<<<<<< HEAD
                attributes={},
=======
                attributes={}
>>>>>>> 2c3760ca
            )
            if dm.connect(refresh_status=False):
                dm.close_socket()
                data = {
                    CONF_NAME: user_input[CONF_NAME],
                    CONF_DEVICE_ID: user_input[CONF_DEVICE_ID],
                    CONF_TYPE: user_input[CONF_TYPE],
                    CONF_PROTOCOL: user_input[CONF_PROTOCOL],
                    CONF_IP_ADDRESS: user_input[CONF_IP_ADDRESS],
                    CONF_PORT: user_input[CONF_PORT],
                    CONF_MODEL: user_input[CONF_MODEL],
                    CONF_SUBTYPE: user_input[CONF_SUBTYPE],
                    CONF_TOKEN: user_input[CONF_TOKEN],
                    CONF_KEY: user_input[CONF_KEY],
<<<<<<< HEAD
                }
                self._save_device_config(data)
                return self.async_create_entry(
                    title=f"{user_input[CONF_NAME]}", data=data
                )
            return await self.async_step_manually(error="config_incorrect")
        return self.async_show_form(
            step_id="manually",
            data_schema=vol.Schema(
                {
                    vol.Required(
                        CONF_NAME,
                        default=(
                            self.found_device.get(CONF_NAME)
                            if self.found_device.get(CONF_NAME)
                            else self.supports.get(self.found_device.get(CONF_TYPE))
                        ),
                    ): str,
                    vol.Required(
                        CONF_DEVICE_ID, default=self.found_device.get(CONF_DEVICE_ID)
                    ): int,
                    vol.Required(
                        CONF_TYPE,
                        default=(
                            self.found_device.get(CONF_TYPE)
                            if self.found_device.get(CONF_TYPE)
                            else 0xAC
                        ),
                    ): vol.In(self.supports),
                    vol.Required(
                        CONF_IP_ADDRESS, default=self.found_device.get(CONF_IP_ADDRESS)
                    ): str,
                    vol.Required(
                        CONF_PORT,
                        default=(
                            self.found_device.get(CONF_PORT)
                            if self.found_device.get(CONF_PORT)
                            else 6444
                        ),
                    ): int,
                    vol.Required(
                        CONF_PROTOCOL,
                        default=(
                            self.found_device.get(CONF_PROTOCOL)
                            if self.found_device.get(CONF_PROTOCOL)
                            else 3
                        ),
                    ): vol.In(PROTOCOLS),
                    vol.Required(
                        CONF_MODEL,
                        default=(
                            self.found_device.get(CONF_MODEL)
                            if self.found_device.get(CONF_MODEL)
                            else "Unknown"
                        ),
                    ): str,
                    vol.Required(
                        CONF_SUBTYPE,
                        default=(
                            self.found_device.get(CONF_SUBTYPE)
                            if self.found_device.get(CONF_SUBTYPE)
                            else 0
                        ),
                    ): int,
                    vol.Optional(
                        CONF_TOKEN,
                        default=(
                            self.found_device.get(CONF_TOKEN)
                            if self.found_device.get(CONF_TOKEN)
                            else ""
                        ),
                    ): str,
                    vol.Optional(
                        CONF_KEY,
                        default=(
                            self.found_device.get(CONF_KEY)
                            if self.found_device.get(CONF_KEY)
                            else ""
                        ),
                    ): str,
                }
            ),
            errors={"base": error} if error else None,
=======
                    }
                self._save_device_config(data)
                return self.async_create_entry(
                    title=f"{user_input[CONF_NAME]}",
                    data=data
                )
            else:
                return await self.async_step_manually(error="config_incorrect")
        return self.async_show_form(
            step_id="manually",
            data_schema=vol.Schema({
                vol.Required(
                    CONF_NAME,
                    default=(self.found_device.get(CONF_NAME)
                             if self.found_device.get(CONF_NAME)
                             else self.supports.get(self.found_device.get(CONF_TYPE)))
                ): str,
                vol.Required(
                    CONF_DEVICE_ID,
                    default=self.found_device.get(CONF_DEVICE_ID)
                ): int,
                vol.Required(
                    CONF_TYPE,
                    default=self.found_device.get(CONF_TYPE) if self.found_device.get(CONF_TYPE) else 0xac
                ): vol.In(self.supports),
                vol.Required(
                    CONF_IP_ADDRESS,
                    default=self.found_device.get(CONF_IP_ADDRESS)
                ): str,
                vol.Required(
                    CONF_PORT,
                    default=self.found_device.get(CONF_PORT) if self.found_device.get(CONF_PORT) else 6444
                ): int,
                vol.Required(
                    CONF_PROTOCOL,
                    default=self.found_device.get(CONF_PROTOCOL) if self.found_device.get(CONF_PROTOCOL) else 3
                ): vol.In(PROTOCOLS),
                vol.Required(
                    CONF_MODEL,
                    default=self.found_device.get(CONF_MODEL) if self.found_device.get(CONF_MODEL) else "Unknown"
                ): str,
                vol.Required(
                    CONF_SUBTYPE,
                    default=self.found_device.get(CONF_SUBTYPE) if self.found_device.get(CONF_SUBTYPE) else 0
                ): int,
                vol.Optional(
                    CONF_TOKEN,
                    default=self.found_device.get(CONF_TOKEN) if self.found_device.get(CONF_TOKEN) else ""
                ): str,
                vol.Optional(
                    CONF_KEY,
                    default=self.found_device.get(CONF_KEY) if self.found_device.get(CONF_KEY) else ""
                ): str,
            }),
            errors={"base": error} if error else None
>>>>>>> 2c3760ca
        )

    @staticmethod
    @callback
    def async_get_options_flow(config_entry):
<<<<<<< HEAD
        """
        async_get_options_flow
        """
=======
>>>>>>> 2c3760ca
        return OptionsFlowHandler(config_entry)


class OptionsFlowHandler(config_entries.OptionsFlow):
<<<<<<< HEAD
    """
    OptionsFlowHandler
    """

    def __init__(self, config_entry: config_entries.ConfigEntry):
        """
        __init__
        """
        self._config_entry = config_entry
        self._device_type = config_entry.data.get(CONF_TYPE)
        if self._device_type is None:
            self._device_type = 0xAC
=======
    def __init__(self, config_entry: config_entries.ConfigEntry):
        self._config_entry = config_entry
        self._device_type = config_entry.data.get(CONF_TYPE)
        if self._device_type is None:
            self._device_type = 0xac
>>>>>>> 2c3760ca
        if CONF_SENSORS in self._config_entry.options:
            for key in self._config_entry.options[CONF_SENSORS]:
                if key not in MIDEA_DEVICES[self._device_type]["entities"]:
                    self._config_entry.options[CONF_SENSORS].remove(key)
        if CONF_SWITCHES in self._config_entry.options:
            for key in self._config_entry.options[CONF_SWITCHES]:
                if key not in MIDEA_DEVICES[self._device_type]["entities"]:
                    self._config_entry.options[CONF_SWITCHES].remove(key)

    async def async_step_init(self, user_input=None):
<<<<<<< HEAD
        """
        async_step_init
        """
=======
>>>>>>> 2c3760ca
        if self._device_type == CONF_ACCOUNT:
            return self.async_abort(reason="account_option")
        if user_input is not None:
            return self.async_create_entry(title="", data=user_input)
        sensors = {}
        switches = {}
<<<<<<< HEAD
        for attribute, attribute_config in (
            MIDEA_DEVICES.get(self._device_type).get("entities").items()
        ):
            attribute_name = (
                attribute if isinstance(attribute, str) else attribute.value
            )
            if attribute_config.get("type") in EXTRA_SENSOR:
                sensors[attribute_name] = attribute_config.get("name")
            elif attribute_config.get(
                "type"
            ) in EXTRA_CONTROL and not attribute_config.get("default"):
                switches[attribute_name] = attribute_config.get("name")
        ip_address = self._config_entry.options.get(CONF_IP_ADDRESS, None)
        if ip_address is None:
            ip_address = self._config_entry.data.get(CONF_IP_ADDRESS, None)
        refresh_interval = self._config_entry.options.get(CONF_REFRESH_INTERVAL, 30)
        extra_sensors = list(
            set(sensors.keys()) & set(self._config_entry.options.get(CONF_SENSORS, []))
        )
        extra_switches = list(
            set(switches.keys())
            & set(self._config_entry.options.get(CONF_SWITCHES, []))
        )
        customize = self._config_entry.options.get(CONF_CUSTOMIZE, "")
        data_schema = vol.Schema(
            {
                vol.Required(CONF_IP_ADDRESS, default=ip_address): str,
                vol.Required(CONF_REFRESH_INTERVAL, default=refresh_interval): int,
            }
        )
        if len(sensors) > 0:
            data_schema = data_schema.extend(
                {
                    vol.Required(
                        CONF_SENSORS,
                        default=extra_sensors,
                    ): cv.multi_select(sensors)
                }
            )
        if len(switches) > 0:
            data_schema = data_schema.extend(
                {
                    vol.Required(
                        CONF_SWITCHES,
                        default=extra_switches,
                    ): cv.multi_select(switches)
                }
            )
        data_schema = data_schema.extend(
            {
                vol.Optional(
                    CONF_CUSTOMIZE,
                    default=customize,
                ): str
            }
        )

        return self.async_show_form(step_id="init", data_schema=data_schema)
=======
        for attribute, attribute_config in MIDEA_DEVICES.get(self._device_type).get("entities").items():
            attribute_name = attribute if type(attribute) is str else attribute.value
            if attribute_config.get("type") in EXTRA_SENSOR:
                sensors[attribute_name] = attribute_config.get("name")
            elif attribute_config.get("type") in EXTRA_CONTROL and not attribute_config.get("default"):
                switches[attribute_name] = attribute_config.get("name")
        ip_address = self._config_entry.options.get(
            CONF_IP_ADDRESS, None
        )
        if ip_address is None:
            ip_address = self._config_entry.data.get(
                CONF_IP_ADDRESS, None
            )
        refresh_interval = self._config_entry.options.get(
            CONF_REFRESH_INTERVAL, 30
        )
        extra_sensors = list(set(sensors.keys()) & set(self._config_entry.options.get(
            CONF_SENSORS, []
        )))
        extra_switches = list(set(switches.keys()) & set(self._config_entry.options.get(
            CONF_SWITCHES, []
        )))
        customize = self._config_entry.options.get(
            CONF_CUSTOMIZE, ""
        )
        data_schema = vol.Schema({
            vol.Required(
                CONF_IP_ADDRESS,
                default=ip_address
            ): str,
            vol.Required(
                CONF_REFRESH_INTERVAL,
                default=refresh_interval
            ): int
        })
        if len(sensors) > 0:
            data_schema = data_schema.extend({
                vol.Required(
                    CONF_SENSORS,
                    default=extra_sensors,
                ):
                    cv.multi_select(sensors)
            })
        if len(switches) > 0:
            data_schema = data_schema.extend({
                vol.Required(
                    CONF_SWITCHES,
                    default=extra_switches,
                ):
                    cv.multi_select(switches)
            })
        data_schema = data_schema.extend({
            vol.Optional(
                CONF_CUSTOMIZE,
                default=customize,
            ):
                str
        })

        return self.async_show_form(
            step_id="init",
            data_schema=data_schema
        )
>>>>>>> 2c3760ca
<|MERGE_RESOLUTION|>--- conflicted
+++ resolved
@@ -1,4 +1,3 @@
-<<<<<<< HEAD
 """
 config_flow.py
 """
@@ -9,15 +8,10 @@
 
 import voluptuous as vol
 
-=======
-import voluptuous as vol
-import os
->>>>>>> 2c3760ca
 try:
     from homeassistant.helpers.json import save_json
 except ImportError:
     from homeassistant.util.json import save_json
-<<<<<<< HEAD
 
 import homeassistant.helpers.config_validation as cv
 from homeassistant import config_entries
@@ -53,55 +47,15 @@
 from .midea.core.cloud import get_midea_cloud
 from .midea.core.device import MiedaDevice
 from .midea.core.discover import discover
-=======
-from homeassistant.util.json import load_json
-import logging
-from .const import (
-    DOMAIN,
-    EXTRA_SENSOR,
-    EXTRA_CONTROL,
-    CONF_ACCOUNT,
-    CONF_SERVER,
-    CONF_KEY,
-    CONF_MODEL,
-    CONF_SUBTYPE,
-    CONF_REFRESH_INTERVAL
-)
-from homeassistant import config_entries
-from homeassistant.core import callback
-from homeassistant.const import (
-    CONF_NAME,
-    CONF_DEVICE,
-    CONF_TOKEN,
-    CONF_DEVICE_ID,
-    CONF_TYPE,
-    CONF_IP_ADDRESS,
-    CONF_PROTOCOL,
-    CONF_PORT,
-    CONF_SWITCHES,
-    CONF_SENSORS,
-    CONF_CUSTOMIZE,
-    CONF_PASSWORD,
-)
-import homeassistant.helpers.config_validation as cv
-from homeassistant.helpers.aiohttp_client import async_create_clientsession
-from .midea.core.discover import discover
-from .midea.core.cloud import get_midea_cloud
-from .midea.core.device import MiedaDevice
->>>>>>> 2c3760ca
 from .midea_devices import MIDEA_DEVICES
 
 _LOGGER = logging.getLogger(__name__)
 
-<<<<<<< HEAD
 ADD_WAY = {
     "discovery": "Discover automatically",
     "manually": "Configure manually",
     "list": "List all appliances only",
 }
-=======
-ADD_WAY = {"discovery": "Discover automatically", "manually": "Configure manually", "list": "List all appliances only"}
->>>>>>> 2c3760ca
 PROTOCOLS = {1: "V1", 2: "V2", 3: "V3"}
 STORAGE_PATH = f".storage/{DOMAIN}"
 
@@ -116,16 +70,11 @@
 PRESET_ACCOUNT = [
     39182118275972017797890111985649342047468653967530949796945843010512,
     29406100301096535908214728322278519471982973450672552249652548883645,
-<<<<<<< HEAD
     39182118275972017797890111985649342050088014265865102175083010656997,
-=======
-    39182118275972017797890111985649342050088014265865102175083010656997
->>>>>>> 2c3760ca
 ]
 
 
 class ConfigFlow(config_entries.ConfigFlow, domain=DOMAIN):
-<<<<<<< HEAD
     """
     ConfigFlow
     """
@@ -136,14 +85,6 @@
     supports: Dict[Any, Any] = {}
     unsorted: Dict[Any, Any] = {}
     account: Dict[Any, Any] = {}
-=======
-    available_device = []
-    devices = {}
-    found_device = {}
-    supports = {}
-    unsorted = {}
-    account = {}
->>>>>>> 2c3760ca
     cloud = None
     session = None
     for device_type, device_info in MIDEA_DEVICES.items():
@@ -154,7 +95,6 @@
         supports[item[0]] = item[1]
 
     def _save_device_config(self, data: dict):
-<<<<<<< HEAD
         """
         _save_device_config
         """
@@ -168,19 +108,11 @@
         """
         _load_device_config
         """
-=======
-        os.makedirs(self.hass.config.path(STORAGE_PATH), exist_ok=True)
-        record_file = self.hass.config.path(f"{STORAGE_PATH}/{data[CONF_DEVICE_ID]}.json")
-        save_json(record_file, data)
-
-    def _load_device_config(self, device_id):
->>>>>>> 2c3760ca
         record_file = self.hass.config.path(f"{STORAGE_PATH}/{device_id}.json")
         json_data = load_json(record_file, default={})
         return json_data
 
     def _save_account(self, account: dict):
-<<<<<<< HEAD
         """
         _save_account
         """
@@ -211,27 +143,10 @@
                     "X",
                 )
             ).decode("UTF-8")
-=======
-        os.makedirs(self.hass.config.path(STORAGE_PATH), exist_ok=True)
-        record_file = self.hass.config.path(f"{STORAGE_PATH}/account.json")
-        account[CONF_PASSWORD] = format((int(account[CONF_ACCOUNT].encode("utf-8").hex(), 16) ^
-                                         int(account[CONF_PASSWORD].encode("utf-8").hex(), 16)), 'x')
-        save_json(record_file, account)
-
-    def _load_account(self):
-        record_file = self.hass.config.path(f"{STORAGE_PATH}/account.json")
-        json_data = load_json(record_file, default={})
-        if CONF_ACCOUNT in json_data.keys():
-            json_data[CONF_PASSWORD] = bytes.fromhex(format((
-                    int(json_data[CONF_PASSWORD], 16) ^
-                    int(json_data[CONF_ACCOUNT].encode("utf-8").hex(), 16)), 'X')
-            ).decode('UTF-8')
->>>>>>> 2c3760ca
         return json_data
 
     @staticmethod
     def _check_storage_device(device: dict, storage_device: dict):
-<<<<<<< HEAD
         """
         _check_storage_device
         """
@@ -241,17 +156,10 @@
             storage_device.get(CONF_TOKEN) is None
             or storage_device.get(CONF_KEY) is None
         ):
-=======
-        if storage_device.get(CONF_SUBTYPE) is None:
-            return False
-        if (device.get(CONF_PROTOCOL) == 3 and
-                (storage_device.get(CONF_TOKEN) is None or storage_device.get(CONF_KEY) is None)):
->>>>>>> 2c3760ca
             return False
         return True
 
     def _already_configured(self, device_id, ip_address):
-<<<<<<< HEAD
         """
         _already_configured
         """
@@ -259,15 +167,10 @@
             if device_id == entry.data.get(
                 CONF_DEVICE_ID
             ) or ip_address == entry.data.get(CONF_IP_ADDRESS):
-=======
-        for entry in self._async_current_entries():
-            if device_id == entry.data.get(CONF_DEVICE_ID) or ip_address == entry.data.get(CONF_IP_ADDRESS):
->>>>>>> 2c3760ca
                 return True
         return False
 
     async def async_step_user(self, user_input=None, error=None):
-<<<<<<< HEAD
         """
         async_step_user
         """
@@ -290,25 +193,6 @@
         """
         async_step_login
         """
-=======
-        if user_input is not None:
-            if user_input["action"] == "discovery":
-                return await self.async_step_discovery()
-            elif user_input["action"] == "manually":
-                self.found_device = {}
-                return await self.async_step_manually()
-            else:
-                return await self.async_step_list()
-        return self.async_show_form(
-            step_id="user",
-            data_schema=vol.Schema({
-                vol.Required("action", default="discovery"): vol.In(ADD_WAY)
-            }),
-            errors={"base": error} if error else None
-        )
-
-    async def async_step_login(self, user_input=None, error=None):
->>>>>>> 2c3760ca
         if user_input is not None:
             if self.session is None:
                 self.session = async_create_clientsession(self.hass)
@@ -317,17 +201,12 @@
                     session=self.session,
                     cloud_name=SERVERS[user_input[CONF_SERVER]],
                     account=user_input[CONF_ACCOUNT],
-<<<<<<< HEAD
                     password=user_input[CONF_PASSWORD],
-=======
-                    password=user_input[CONF_PASSWORD]
->>>>>>> 2c3760ca
                 )
             if await self.cloud.login():
                 self.account = {
                     CONF_ACCOUNT: user_input[CONF_ACCOUNT],
                     CONF_PASSWORD: user_input[CONF_PASSWORD],
-<<<<<<< HEAD
                     CONF_SERVER: SERVERS[user_input[CONF_SERVER]],
                 }
                 self._save_account(self.account)
@@ -361,39 +240,11 @@
                     f"{device.get('sn')}|"
                     f"{'<font color=gree>YES</font>' if supported else '<font color=red>NO</font>'}"
                 )
-=======
-                    CONF_SERVER:  SERVERS[user_input[CONF_SERVER]]
-                }
-                self._save_account(self.account)
-                return await self.async_step_auto()
-            else:
-                return await self.async_step_login(error="login_failed")
-        return self.async_show_form(
-            step_id="login",
-            data_schema=vol.Schema({
-                vol.Required(CONF_ACCOUNT): str,
-                vol.Required(CONF_PASSWORD): str,
-                vol.Required(CONF_SERVER, default=1): vol.In(SERVERS)
-            }),
-            errors={"base": error} if error else None
-        )
-
-    async def async_step_list(self, user_input=None, error=None):
-        all_devices = discover()
-        if len(all_devices) > 0:
-            table = "Appliance code|Type|IP address|SN|Supported\n:--:|:--:|:--:|:--:|:--:"
-            for device_id, device in all_devices.items():
-                supported = device.get(CONF_TYPE) in self.supports.keys()
-                table += f"\n{device_id}|{'%02X' % device.get(CONF_TYPE)}|{device.get(CONF_IP_ADDRESS)}|" \
-                         f"{device.get('sn')}|" \
-                         f"{'<font color=gree>YES</font>' if supported else '<font color=red>NO</font>'}"
->>>>>>> 2c3760ca
         else:
             table = "Not found"
         return self.async_show_form(
             step_id="list",
             description_placeholders={"table": table},
-<<<<<<< HEAD
             errors={"base": error} if error else None,
         )
 
@@ -401,12 +252,6 @@
         """
         async_step_discovery
         """
-=======
-            errors={"base": error} if error else None
-        )
-
-    async def async_step_discovery(self, user_input=None, error=None):
->>>>>>> 2c3760ca
         if user_input is not None:
             if user_input[CONF_IP_ADDRESS].lower() == "auto":
                 ip_address = None
@@ -416,7 +261,6 @@
             self.available_device = {}
             for device_id, device in self.devices.items():
                 if not self._already_configured(device_id, device.get(CONF_IP_ADDRESS)):
-<<<<<<< HEAD
                     self.available_device[device_id] = (
                         f"{device_id} ({self.supports.get(device.get(CONF_TYPE))})"
                     )
@@ -435,23 +279,6 @@
         """
         async_step_auto
         """
-=======
-                    self.available_device[device_id] = \
-                        f"{device_id} ({self.supports.get(device.get(CONF_TYPE))})"
-            if len(self.available_device) > 0:
-                return await self.async_step_auto()
-            else:
-                return await self.async_step_discovery(error="no_devices")
-        return self.async_show_form(
-            step_id="discovery",
-            data_schema=vol.Schema({
-                vol.Required(CONF_IP_ADDRESS, default="auto"): str
-            }),
-            errors={"base": error} if error else None
-        )
-
-    async def async_step_auto(self, user_input=None, error=None):
->>>>>>> 2c3760ca
         if user_input is not None:
             device_id = user_input[CONF_DEVICE]
             device = self.devices.get(device_id)
@@ -467,7 +294,6 @@
                     CONF_NAME: storage_device.get(CONF_NAME),
                     CONF_SUBTYPE: storage_device.get(CONF_SUBTYPE),
                     CONF_TOKEN: storage_device.get(CONF_TOKEN),
-<<<<<<< HEAD
                     CONF_KEY: storage_device.get(CONF_KEY),
                 }
                 _LOGGER.debug(
@@ -556,80 +382,6 @@
         """
         async_step_manually
         """
-=======
-                    CONF_KEY: storage_device.get(CONF_KEY)
-                }
-                _LOGGER.debug(f"Loaded configuration for device {device_id} from storage")
-                return await self.async_step_manually()
-            else:
-                if CONF_ACCOUNT not in self.account.keys():
-                    self.account = self._load_account()
-                    if CONF_ACCOUNT not in self.account.keys():
-                        return await self.async_step_login()
-                if self.session is None:
-                    self.session = async_create_clientsession(self.hass)
-                if self.cloud is None:
-                    self.cloud = get_midea_cloud(
-                        self.account[CONF_SERVER], self.session, self.account[CONF_ACCOUNT],
-                        self.account[CONF_PASSWORD])
-                if not await self.cloud.login():
-                    return await self.async_step_login()
-                self.found_device = {
-                    CONF_DEVICE_ID: device_id,
-                    CONF_TYPE: device.get(CONF_TYPE),
-                    CONF_PROTOCOL: device.get(CONF_PROTOCOL),
-                    CONF_IP_ADDRESS: device.get(CONF_IP_ADDRESS),
-                    CONF_PORT: device.get(CONF_PORT),
-                    CONF_MODEL: device.get(CONF_MODEL),
-                }
-                if device_info := await self.cloud.get_device_info(device_id):
-                    self.found_device[CONF_NAME] = device_info.get("name")
-                    self.found_device[CONF_SUBTYPE] = device_info.get("model_number")
-                if device.get(CONF_PROTOCOL) == 3:
-                    if self.account[CONF_SERVER] == "美的美居":
-                        _LOGGER.debug(f"Try to get the Token and the Key use the preset MSmartHome account")
-                        self.cloud = get_midea_cloud(
-                            "MSmartHome",
-                            self.session,
-                            bytes.fromhex(format((PRESET_ACCOUNT[0] ^ PRESET_ACCOUNT[1]), 'X')).decode('ASCII'),
-                            bytes.fromhex(format((PRESET_ACCOUNT[0] ^ PRESET_ACCOUNT[2]), 'X')).decode('ASCII'))
-                        if not await self.cloud.login():
-                            return await self.async_step_auto(error="preset_account")
-                    keys = await self.cloud.get_keys(user_input[CONF_DEVICE])
-                    for method, key in keys.items():
-                        dm = MiedaDevice(
-                            name="",
-                            device_id=device_id,
-                            device_type=device.get(CONF_TYPE),
-                            ip_address=device.get(CONF_IP_ADDRESS),
-                            port=device.get(CONF_PORT),
-                            token=key["token"],
-                            key=key["key"],
-                            protocol=3,
-                            model=device.get(CONF_MODEL),
-                            subtype=0,
-                            attributes={}
-                        )
-                        if dm.connect(refresh_status=False):
-                            dm.close_socket()
-                            self.found_device[CONF_TOKEN] = key["token"]
-                            self.found_device[CONF_KEY] = key["key"]
-                            return await self.async_step_manually()
-                    return await self.async_step_auto(error="connect_error")
-                else:
-                    return await self.async_step_manually()
-
-        return self.async_show_form(
-            step_id="auto",
-            data_schema=vol.Schema({
-                vol.Required(CONF_DEVICE, default=list(self.available_device.keys())[0]):
-                    vol.In(self.available_device),
-            }),
-            errors={"base": error} if error else None
-        )
-
-    async def async_step_manually(self, user_input=None, error=None):
->>>>>>> 2c3760ca
         if user_input is not None:
             self.found_device = {
                 CONF_DEVICE_ID: user_input[CONF_DEVICE_ID],
@@ -639,24 +391,16 @@
                 CONF_PORT: user_input[CONF_PORT],
                 CONF_MODEL: user_input[CONF_MODEL],
                 CONF_TOKEN: user_input[CONF_TOKEN],
-<<<<<<< HEAD
                 CONF_KEY: user_input[CONF_KEY],
-=======
-                CONF_KEY: user_input[CONF_KEY]
->>>>>>> 2c3760ca
             }
             try:
                 bytearray.fromhex(user_input[CONF_TOKEN])
                 bytearray.fromhex(user_input[CONF_KEY])
             except ValueError:
                 return await self.async_step_manually(error="invalid_token")
-<<<<<<< HEAD
             if user_input[CONF_PROTOCOL] == 3 and (
                 len(user_input[CONF_TOKEN]) == 0 or len(user_input[CONF_KEY]) == 0
             ):
-=======
-            if user_input[CONF_PROTOCOL] == 3 and (len(user_input[CONF_TOKEN]) == 0 or len(user_input[CONF_KEY]) == 0):
->>>>>>> 2c3760ca
                 return await self.async_step_manually(error="invalid_token")
             dm = MiedaDevice(
                 name="",
@@ -669,11 +413,7 @@
                 protocol=user_input[CONF_PROTOCOL],
                 model=user_input[CONF_MODEL],
                 subtype=0,
-<<<<<<< HEAD
                 attributes={},
-=======
-                attributes={}
->>>>>>> 2c3760ca
             )
             if dm.connect(refresh_status=False):
                 dm.close_socket()
@@ -688,7 +428,6 @@
                     CONF_SUBTYPE: user_input[CONF_SUBTYPE],
                     CONF_TOKEN: user_input[CONF_TOKEN],
                     CONF_KEY: user_input[CONF_KEY],
-<<<<<<< HEAD
                 }
                 self._save_device_config(data)
                 return self.async_create_entry(
@@ -772,79 +511,18 @@
                 }
             ),
             errors={"base": error} if error else None,
-=======
-                    }
-                self._save_device_config(data)
-                return self.async_create_entry(
-                    title=f"{user_input[CONF_NAME]}",
-                    data=data
-                )
-            else:
-                return await self.async_step_manually(error="config_incorrect")
-        return self.async_show_form(
-            step_id="manually",
-            data_schema=vol.Schema({
-                vol.Required(
-                    CONF_NAME,
-                    default=(self.found_device.get(CONF_NAME)
-                             if self.found_device.get(CONF_NAME)
-                             else self.supports.get(self.found_device.get(CONF_TYPE)))
-                ): str,
-                vol.Required(
-                    CONF_DEVICE_ID,
-                    default=self.found_device.get(CONF_DEVICE_ID)
-                ): int,
-                vol.Required(
-                    CONF_TYPE,
-                    default=self.found_device.get(CONF_TYPE) if self.found_device.get(CONF_TYPE) else 0xac
-                ): vol.In(self.supports),
-                vol.Required(
-                    CONF_IP_ADDRESS,
-                    default=self.found_device.get(CONF_IP_ADDRESS)
-                ): str,
-                vol.Required(
-                    CONF_PORT,
-                    default=self.found_device.get(CONF_PORT) if self.found_device.get(CONF_PORT) else 6444
-                ): int,
-                vol.Required(
-                    CONF_PROTOCOL,
-                    default=self.found_device.get(CONF_PROTOCOL) if self.found_device.get(CONF_PROTOCOL) else 3
-                ): vol.In(PROTOCOLS),
-                vol.Required(
-                    CONF_MODEL,
-                    default=self.found_device.get(CONF_MODEL) if self.found_device.get(CONF_MODEL) else "Unknown"
-                ): str,
-                vol.Required(
-                    CONF_SUBTYPE,
-                    default=self.found_device.get(CONF_SUBTYPE) if self.found_device.get(CONF_SUBTYPE) else 0
-                ): int,
-                vol.Optional(
-                    CONF_TOKEN,
-                    default=self.found_device.get(CONF_TOKEN) if self.found_device.get(CONF_TOKEN) else ""
-                ): str,
-                vol.Optional(
-                    CONF_KEY,
-                    default=self.found_device.get(CONF_KEY) if self.found_device.get(CONF_KEY) else ""
-                ): str,
-            }),
-            errors={"base": error} if error else None
->>>>>>> 2c3760ca
         )
 
     @staticmethod
     @callback
     def async_get_options_flow(config_entry):
-<<<<<<< HEAD
         """
         async_get_options_flow
         """
-=======
->>>>>>> 2c3760ca
         return OptionsFlowHandler(config_entry)
 
 
 class OptionsFlowHandler(config_entries.OptionsFlow):
-<<<<<<< HEAD
     """
     OptionsFlowHandler
     """
@@ -857,13 +535,6 @@
         self._device_type = config_entry.data.get(CONF_TYPE)
         if self._device_type is None:
             self._device_type = 0xAC
-=======
-    def __init__(self, config_entry: config_entries.ConfigEntry):
-        self._config_entry = config_entry
-        self._device_type = config_entry.data.get(CONF_TYPE)
-        if self._device_type is None:
-            self._device_type = 0xac
->>>>>>> 2c3760ca
         if CONF_SENSORS in self._config_entry.options:
             for key in self._config_entry.options[CONF_SENSORS]:
                 if key not in MIDEA_DEVICES[self._device_type]["entities"]:
@@ -874,19 +545,15 @@
                     self._config_entry.options[CONF_SWITCHES].remove(key)
 
     async def async_step_init(self, user_input=None):
-<<<<<<< HEAD
         """
         async_step_init
         """
-=======
->>>>>>> 2c3760ca
         if self._device_type == CONF_ACCOUNT:
             return self.async_abort(reason="account_option")
         if user_input is not None:
             return self.async_create_entry(title="", data=user_input)
         sensors = {}
         switches = {}
-<<<<<<< HEAD
         for attribute, attribute_config in (
             MIDEA_DEVICES.get(self._device_type).get("entities").items()
         ):
@@ -944,69 +611,4 @@
             }
         )
 
-        return self.async_show_form(step_id="init", data_schema=data_schema)
-=======
-        for attribute, attribute_config in MIDEA_DEVICES.get(self._device_type).get("entities").items():
-            attribute_name = attribute if type(attribute) is str else attribute.value
-            if attribute_config.get("type") in EXTRA_SENSOR:
-                sensors[attribute_name] = attribute_config.get("name")
-            elif attribute_config.get("type") in EXTRA_CONTROL and not attribute_config.get("default"):
-                switches[attribute_name] = attribute_config.get("name")
-        ip_address = self._config_entry.options.get(
-            CONF_IP_ADDRESS, None
-        )
-        if ip_address is None:
-            ip_address = self._config_entry.data.get(
-                CONF_IP_ADDRESS, None
-            )
-        refresh_interval = self._config_entry.options.get(
-            CONF_REFRESH_INTERVAL, 30
-        )
-        extra_sensors = list(set(sensors.keys()) & set(self._config_entry.options.get(
-            CONF_SENSORS, []
-        )))
-        extra_switches = list(set(switches.keys()) & set(self._config_entry.options.get(
-            CONF_SWITCHES, []
-        )))
-        customize = self._config_entry.options.get(
-            CONF_CUSTOMIZE, ""
-        )
-        data_schema = vol.Schema({
-            vol.Required(
-                CONF_IP_ADDRESS,
-                default=ip_address
-            ): str,
-            vol.Required(
-                CONF_REFRESH_INTERVAL,
-                default=refresh_interval
-            ): int
-        })
-        if len(sensors) > 0:
-            data_schema = data_schema.extend({
-                vol.Required(
-                    CONF_SENSORS,
-                    default=extra_sensors,
-                ):
-                    cv.multi_select(sensors)
-            })
-        if len(switches) > 0:
-            data_schema = data_schema.extend({
-                vol.Required(
-                    CONF_SWITCHES,
-                    default=extra_switches,
-                ):
-                    cv.multi_select(switches)
-            })
-        data_schema = data_schema.extend({
-            vol.Optional(
-                CONF_CUSTOMIZE,
-                default=customize,
-            ):
-                str
-        })
-
-        return self.async_show_form(
-            step_id="init",
-            data_schema=data_schema
-        )
->>>>>>> 2c3760ca
+        return self.async_show_form(step_id="init", data_schema=data_schema)