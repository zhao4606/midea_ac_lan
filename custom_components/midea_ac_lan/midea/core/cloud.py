<<<<<<< HEAD
import logging
import time
import datetime
import json
import base64
from threading import Lock
from aiohttp import ClientSession
from secrets import token_hex
from .security import CloudSecurity, MeijuCloudSecurity, MSmartCloudSecurity, MideaAirSecurity

_LOGGER = logging.getLogger(__name__)

clouds = {
    "美的美居": {
        "class_name": "MeijuCloud",
        "app_id": "900",
        "app_key": "46579c15",
        "login_key": "ad0ee21d48a64bf49f4fb583ab76e799",
        "iot_key": bytes.fromhex(format(9795516279659324117647275084689641883661667, 'x')).decode(),
        "hmac_key": bytes.fromhex(format(117390035944627627450677220413733956185864939010425, 'x')).decode(),
        "api_url": "https://mp-prod.smartmidea.net/mas/v5/app/proxy?alias=",
    },
    "MSmartHome": {
        "class_name": "MSmartHomeCloud",
        "app_id": "1010",
        "app_key": "ac21b9f9cbfe4ca5a88562ef25e2b768",
        "iot_key": bytes.fromhex(format(7882822598523843940, 'x')).decode(),
        "hmac_key": bytes.fromhex(format(117390035944627627450677220413733956185864939010425, 'x')).decode(),
        "api_url": "https://mp-prod.appsmb.com/mas/v5/app/proxy?alias=",
    },
    "Midea Air": {
        "class_name": "MideaAirCloud",
        "app_id": "1117",
        "app_key": "ff0cf6f5f0c3471de36341cab3f7a9af",
        "api_url": "https://mapp.appsmb.com",
    },
    "NetHome Plus": {
        "class_name": "MideaAirCloud",
        "app_id": "1017",
        "app_key": "3742e9e5842d4ad59c2db887e12449f9",
        "api_url": "https://mapp.appsmb.com",
    },
    "Ariston Clima": {
        "class_name": "MideaAirCloud",
        "app_id": "1005",
        "app_key": "434a209a5ce141c3b726de067835d7f0",
        "api_url": "https://mapp.appsmb.com",
    }
}

default_keys = {
    99: {
        "token": "ee755a84a115703768bcc7c6c13d3d629aa416f1e2fd798beb9f78cbb1381d09"
                 "1cc245d7b063aad2a900e5b498fbd936c811f5d504b2e656d4f33b3bbc6d1da3",
        "key": "ed37bd31558a4b039aaf4e7a7a59aa7a75fd9101682045f69baf45d28380ae5c"
    }
}


class MideaCloud:
    def __init__(
            self,
            session: ClientSession,
            security: CloudSecurity,
            app_id: str,
            app_key: str,
            account: str,
            password: str,
            api_url: str
    ):
        self._device_id = CloudSecurity.get_deviceid(account)
        self._session = session
        self._security = security
        self._api_lock = Lock()
        self._app_id = app_id
        self._app_key = app_key
        self._account = account
        self._password = password
        self._api_url = api_url
        self._access_token = None
        self._uid = None
        self._login_id = None

    def _make_general_data(self):
        return {}

    async def _api_request(self, endpoint: str, data: dict, header=None) -> dict | None:
        header = header or {}
        if not data.get("reqId"):
            data.update({
                "reqId": token_hex(16)
            })
        if not data.get("stamp"):
            data.update({
                "stamp":  datetime.datetime.now().strftime("%Y%m%d%H%M%S")
            })
        random = str(int(time.time()))
        url = self._api_url + endpoint
        dump_data = json.dumps(data)
        sign = self._security.sign("", dump_data, random)
        header.update({
            "content-type": "application/json; charset=utf-8",
            "secretVersion": "1",
            "sign": sign,
            "random": random,
        })
        if self._uid is not None:
            header.update({
                "uid": self._uid
            })
        if self._access_token is not None:
            header.update({
                "accessToken": self._access_token
            })
        response: dict = {"code": -1}
        for i in range(0, 3):
            try:
                with self._api_lock:
                    r = await self._session.request("POST", url, headers=header, data=dump_data, timeout=10)
                    raw = await r.read()
                    _LOGGER.debug(f"Midea cloud API url: {url}, data: {data}, response: {raw}")
                    response = json.loads(raw)
                    break
            except Exception as e:
                _LOGGER.warning(f"Midea cloud API error, url: {url}, error: {repr(e)}")
        if int(response["code"]) == 0 and "data" in response:
            return response["data"]
        return None

    async def _get_login_id(self) -> str | None:
        data = self._make_general_data()
        data.update({
            "loginAccount": f"{self._account}"
        })
        if response := await self._api_request(
            endpoint="/v1/user/login/id/get",
            data=data
        ):
            return response.get("loginId")
        return None

    async def login(self) -> bool:
        raise NotImplementedError()

    async def get_keys(self, appliance_id: int):
        result = {}
        for method in [1, 2]:
            udp_id = self._security.get_udp_id(appliance_id, method)
            data = self._make_general_data()
            data.update({
                "udpid": udp_id
            })
            response = await self._api_request(
                endpoint="/v1/iot/secure/getToken",
                data=data
            )
            if response and "tokenlist" in response:
                for token in response["tokenlist"]:
                    if token["udpId"] == udp_id:
                        result[method] = {
                            "token": token["token"].lower(),
                            "key": token["key"].lower()
                        }
        result.update(default_keys)
        return result

    async def list_home(self) -> dict | None:
        return {1: "My home"}

    async def list_appliances(self, home_id) -> dict | None:
        raise NotImplementedError()

    async def get_device_info(self, device_id: int):
        if response := await self.list_appliances(home_id=None):
            if device_id in response.keys():
                return response[device_id]
        return None

    async def download_lua(
            self, path: str,
            device_type: int,
            sn: str,
            model_number: str | None,
            manufacturer_code: str = "0000",
    ):
        raise NotImplementedError()


class MeijuCloud(MideaCloud):
    def __init__(
            self,
            cloud_name: str,
            session: ClientSession,
            account: str,
            password: str,
    ):
        super().__init__(
            session=session,
            security=MeijuCloudSecurity(
                login_key=clouds[cloud_name]["login_key"],
                iot_key=clouds[cloud_name]["iot_key"],
                hmac_key=clouds[cloud_name]["hmac_key"],
            ),
            app_id=clouds[cloud_name]["app_id"],
            app_key=clouds[cloud_name]["app_key"],
            account=account,
            password=password,
            api_url=clouds[cloud_name]["api_url"]
        )

    async def login(self) -> bool:
        if login_id := await self._get_login_id():
            self._login_id = login_id
            stamp = datetime.datetime.now().strftime("%Y%m%d%H%M%S")
            data = {
                "iotData": {
                    "clientType": 1,
                    "deviceId": self._device_id,
                    "iampwd": self._security.encrypt_iam_password(self._login_id, self._password),
                    "iotAppId": self._app_id,
                    "loginAccount": self._account,
                    "password": self._security.encrypt_password(self._login_id, self._password),
                    "reqId": token_hex(16),
                    "stamp": stamp
                },
                "data": {
                    "appKey": self._app_key,
                    "deviceId": self._device_id,
                    "platform": 2
                },
                "timestamp": stamp,
                "stamp": stamp
            }
            if response := await self._api_request(
                endpoint="/mj/user/login",
                data=data
            ):
                self._access_token = response["mdata"]["accessToken"]
                self._security.set_aes_keys(
                    self._security.aes_decrypt_with_fixed_key(
                        response["key"]
                    ), None
                )

                return True
        return False

    async def list_home(self):
        if response := await self._api_request(
            endpoint="/v1/homegroup/list/get",
            data={}
        ):
            homes = {}
            for home in response["homeList"]:
                homes.update({
                    int(home["homegroupId"]): home["name"]
                })
            return homes
        return None

    async def list_appliances(self, home_id) -> dict | None:
        data = {
            "homegroupId": home_id
        }
        if response := await self._api_request(
            endpoint="/v1/appliance/home/list/get",
            data=data
        ):
            appliances = {}
            for home in response.get("homeList") or []:
                for room in home.get("roomList") or []:
                    for appliance in room.get("applianceList"):
                        try:
                            model_number = int(appliance.get("modelNumber", 0))
                        except ValueError:
                            model_number = 0
                        device_info = {
                            "name": appliance.get("name"),
                            "type": int(appliance.get("type"), 16),
                            "sn": self._security.aes_decrypt(appliance.get("sn")) if appliance.get("sn") else "",
                            "sn8": appliance.get("sn8", "00000000"),
                            "model_number": model_number,
                            "manufacturer_code":appliance.get("enterpriseCode", "0000"),
                            "model": appliance.get("productModel"),
                            "online": appliance.get("onlineStatus") == "1",
                        }
                        if device_info.get("sn8") is None or len(device_info.get("sn8")) == 0:
                            device_info["sn8"] = "00000000"
                        if device_info.get("model") is None or len(device_info.get("model")) == 0:
                            device_info["model"] = device_info["sn8"]
                        appliances[int(appliance["applianceCode"])] = device_info
            return appliances
        return None

    async def get_device_info(self, device_id: int):
        data = {
            "applianceCode": device_id
        }
        if response := await self._api_request(
            endpoint="/v1/appliance/info/get",
            data=data
        ):
            try:
                model_number = int(response.get("modelNumber", 0))
            except ValueError:
                model_number = 0
            except TypeError:
                model_number = 0
            device_info = {
                "name": response.get("name"),
                "type": int(response.get("type"), 16),
                "sn": self._security.aes_decrypt(response.get("sn")) if response.get("sn") else "",
                "sn8": response.get("sn8", "00000000"),
                "model_number": model_number,
                "manufacturer_code": response.get("enterpriseCode", "0000"),
                "model": response.get("productModel"),
                "online": response.get("onlineStatus") == "1",
            }
            if device_info.get("sn8") is None or len(device_info.get("sn8")) == 0:
                device_info["sn8"] = "00000000"
            if device_info.get("model") is None or len(device_info.get("model")) == 0:
                device_info["model"] = device_info["sn8"]
            return device_info
        return None

    async def download_lua(
            self, path: str,
            device_type: int,
            sn: str,
            model_number: str | None,
            manufacturer_code: str = "0000",
    ):
        data = {
            "applianceSn": sn,
            "applianceType": "0x%02X" % device_type,
            "applianceMFCode": manufacturer_code,
            'version': "0",
            "iotAppId": self._app_id
        }
        fnm = None
        if response := await self._api_request(
            endpoint="/v1/appliance/protocol/lua/luaGet",
            data=data
        ):
            res = await self._session.get(response["url"])
            if res.status == 200:
                lua = await res.text()
                if lua:
                    stream = ('local bit = require "bit"\n' +
                              self._security.aes_decrypt_with_fixed_key(lua))
                    stream = stream.replace("\r\n", "\n")
                    fnm = f"{path}/{response['fileName']}"
                    with open(fnm, "w") as fp:
                        fp.write(stream)
        return fnm


class MSmartHomeCloud(MideaCloud):
    def __init__(
            self,
            cloud_name: str,
            session: ClientSession,
            account: str,
            password: str,
    ):
        super().__init__(
            session=session,
            security=MSmartCloudSecurity(
                login_key=clouds[cloud_name]["app_key"],
                iot_key=clouds[cloud_name]["iot_key"],
                hmac_key=clouds[cloud_name]["hmac_key"],
            ),
            app_id=clouds[cloud_name]["app_id"],
            app_key=clouds[cloud_name]["app_key"],
            account=account,
            password=password,
            api_url=clouds[cloud_name]["api_url"]
        )
        self._auth_base = base64.b64encode(
            f"{self._app_key}:{clouds['MSmartHome']['iot_key']}".encode("ascii")
        ).decode("ascii")

    def _make_general_data(self):
        return {
            # "appVersion": self.APP_VERSION,
            "src": self._app_id,
            "format": "2",
            "stamp": datetime.datetime.now().strftime("%Y%m%d%H%M%S"),
            "platformId": "1",
            "deviceId": self._device_id,
            "reqId": token_hex(16),
            "uid": self._uid,
            "clientType": "1",
            "appId": self._app_id
        }

    async def _api_request(self, endpoint: str, data: dict, header=None) -> dict | None:
        header = header or {}
        header.update({
            "x-recipe-app": self._app_id,
            "authorization": f"Basic {self._auth_base}"
        })

        return await super()._api_request(endpoint, data, header)

    async def _re_route(self):
        data = self._make_general_data()
        data.update({
            "userType": "0",
            "userName": f"{self._account}"
        })
        if response := await self._api_request(
            endpoint="/v1/multicloud/platform/user/route",
            data=data
        ):
            if api_url := response.get("masUrl"):
                self._api_url = api_url

    async def login(self) -> bool:
        await self._re_route()
        if login_id := await self._get_login_id():
            self._login_id = login_id
            iot_data = self._make_general_data()
            iot_data.pop("uid")
            stamp = datetime.datetime.now().strftime("%Y%m%d%H%M%S")
            iot_data.update({
                "iampwd": self._security.encrypt_iam_password(self._login_id, self._password),
                "loginAccount": self._account,
                "password": self._security.encrypt_password(self._login_id, self._password),
                "stamp": stamp
            })
            data = {
                "iotData": iot_data,
                "data": {
                    "appKey": self._app_key,
                    "deviceId": self._device_id,
                    "platform": "2"
                },
                "stamp": stamp
            }
            if response := await self._api_request(
                endpoint="/mj/user/login",
                data=data
            ):
                self._uid = response["uid"]
                self._access_token = response["mdata"]["accessToken"]
                self._security.set_aes_keys(response["accessToken"], response["randomData"])
                return True
        return False

    async def list_appliances(self, home_id) -> dict | None:
        data = self._make_general_data()
        if response := await self._api_request(
            endpoint="/v1/appliance/user/list/get",
            data=data
        ):
            appliances = {}
            for appliance in response["list"]:
                try:
                    model_number = int(appliance.get("modelNumber", 0))
                except ValueError:
                    model_number = 0
                device_info = {
                    "name": appliance.get("name"),
                    "type": int(appliance.get("type"), 16),
                    "sn": self._security.aes_decrypt(appliance.get("sn")) if appliance.get("sn") else "",
                    "sn8": "",
                    "model_number": model_number,
                    "manufacturer_code":appliance.get("enterpriseCode", "0000"),
                    "model": "",
                    "online": appliance.get("onlineStatus") == "1",
                }
                device_info["sn8"] = device_info.get("sn")[9:17] if len(device_info["sn"]) > 17 else ""
                device_info["model"] = device_info.get("sn8")
                appliances[int(appliance["id"])] = device_info
            return appliances
        return None

    async def download_lua(
        self, path: str,
        device_type: int,
        sn: str,
        model_number: str | None,
        manufacturer_code: str = "0000",
    ):
        data = {
            "clientType": "1",
            "appId": self._app_id,
            "format": "2",
            "deviceId": self._device_id,
            "iotAppId": self._app_id,
            "applianceMFCode": manufacturer_code,
            "applianceType": "0x%02X" % device_type,
            "modelNumber": model_number,
            "applianceSn": self._security.aes_encrypt_with_fixed_key(sn.encode("ascii")).hex(),
            "version": "0",
            "encryptedType ": "2"
        }
        fnm = None
        if response := await self._api_request(
            endpoint="/v2/luaEncryption/luaGet",
            data=data
        ):
            res = await self._session.get(response["url"])
            if res.status == 200:
                lua = await res.text()
                if lua:
                    stream = ('local bit = require "bit"\n' +
                              self._security.aes_decrypt_with_fixed_key(lua))
                    stream = stream.replace("\r\n", "\n")
                    fnm = f"{path}/{response['fileName']}"
                    with open(fnm, "w") as fp:
                        fp.write(stream)
        return fnm


class MideaAirCloud(MideaCloud):
    def __init__(
            self,
            cloud_name: str,
            session: ClientSession,
            account: str,
            password: str,
    ):
        super().__init__(
            session=session,
            security=MideaAirSecurity(
                login_key=clouds[cloud_name]["app_key"]
            ),
            app_id=clouds[cloud_name]["app_id"],
            app_key=clouds[cloud_name]["app_key"],
            account=account,
            password=password,
            api_url=clouds[cloud_name]["api_url"]
        )
        self._session_id = None

    def _make_general_data(self):
        data = {
            "src": self._app_id,
            "format": "2",
            "stamp": datetime.datetime.now().strftime("%Y%m%d%H%M%S"),
            "deviceId": self._device_id,
            "reqId": token_hex(16),
            "clientType": "1",
            "appId": self._app_id
        }
        if self._session_id is not None:
            data.update({
                "sessionId": self._session_id
            })
        return data

    async def _api_request(self, endpoint: str, data: dict, header=None) -> dict | None:
        header = header or {}
        if not data.get("reqId"):
            data.update({
                "reqId": token_hex(16)
            })
        if not data.get("stamp"):
            data.update({
                "stamp":  datetime.datetime.now().strftime("%Y%m%d%H%M%S")
            })
        url = self._api_url + endpoint

        sign = self._security.sign(url, data, "")
        data.update({
            "sign": sign
        })
        if self._uid is not None:
            header.update({
                "uid": self._uid
            })
        if self._access_token is not None:
            header.update({
                "accessToken": self._access_token
            })
        response: dict = {"code": -1}
        for i in range(0, 3):
            try:
                with self._api_lock:
                    r = await self._session.request("POST", url, headers=header, data=data, timeout=10)
                    raw = await r.read()
                    _LOGGER.debug(f"Midea cloud API url: {url}, data: {data}, response: {raw}")
                    response = json.loads(raw)
                    break
            except Exception as e:
                _LOGGER.warning(f"Midea cloud API error, url: {url}, error: {repr(e)}")
        if int(response["errorCode"]) == 0 and "result" in response:
            return response["result"]
        return None

    async def login(self) -> bool:
        if login_id := await self._get_login_id():
            self._login_id = login_id
            data = self._make_general_data()
            data.update({
                "loginAccount": self._account,
                "password": self._security.encrypt_password(self._login_id, self._password),
            })
            if response := await self._api_request(
                    endpoint="/v1/user/login",
                    data=data
            ):
                self._access_token = response["accessToken"]
                self._uid = response["userId"]
                self._session_id = response["sessionId"]
                return True
        return False

    async def list_appliances(self, home_id) -> dict | None:
        data = self._make_general_data()
        if response := await self._api_request(
            endpoint="/v1/appliance/user/list/get",
            data=data
        ):
            appliances = {}
            for appliance in response["list"]:
                try:
                    model_number = int(appliance.get("modelNumber", 0))
                except ValueError:
                    model_number = 0
                device_info = {
                    "name": appliance.get("name"),
                    "type": int(appliance.get("type"), 16),
                    "sn": appliance.get("sn"),
                    "sn8": "",
                    "model_number": model_number,
                    "manufacturer_code":appliance.get("enterpriseCode", "0000"),
                    "model": "",
                    "online": appliance.get("onlineStatus") == "1",
                }
                device_info["sn8"] = device_info.get("sn")[9:17] if len(device_info["sn"]) > 17 else ""
                device_info["model"] = device_info.get("sn8")
                appliances[int(appliance["id"])] = device_info
            return appliances
        return None


def get_midea_cloud(cloud_name: str, session: ClientSession, account: str, password: str) -> MideaCloud | None:
    cloud = None
    if cloud_name in clouds.keys():
        cloud = globals()[clouds[cloud_name]["class_name"]](
            cloud_name=cloud_name,
            session=session,
            account=account,
            password=password
        )
    return cloud
=======
import base64
import datetime
import json
import logging
import time
from secrets import token_hex
from threading import Lock

from aiohttp import ClientSession

from .security import (
    CloudSecurity,
    MeijuCloudSecurity,
    MideaAirSecurity,
    MSmartCloudSecurity,
)

_LOGGER = logging.getLogger(__name__)

clouds = {
    "美的美居": {
        "class_name": "MeijuCloud",
        "app_id": "900",
        "app_key": "46579c15",
        "login_key": "ad0ee21d48a64bf49f4fb583ab76e799",
        "iot_key": bytes.fromhex(
            format(9795516279659324117647275084689641883661667, "x")
        ).decode(),
        "hmac_key": bytes.fromhex(
            format(117390035944627627450677220413733956185864939010425, "x")
        ).decode(),
        "api_url": "https://mp-prod.smartmidea.net/mas/v5/app/proxy?alias=",
    },
    "MSmartHome": {
        "class_name": "MSmartHomeCloud",
        "app_id": "1010",
        "app_key": "ac21b9f9cbfe4ca5a88562ef25e2b768",
        "iot_key": bytes.fromhex(format(7882822598523843940, "x")).decode(),
        "hmac_key": bytes.fromhex(
            format(117390035944627627450677220413733956185864939010425, "x")
        ).decode(),
        "api_url": "https://mp-prod.appsmb.com/mas/v5/app/proxy?alias=",
    },
    "Midea Air": {
        "class_name": "MideaAirCloud",
        "app_id": "1117",
        "app_key": "ff0cf6f5f0c3471de36341cab3f7a9af",
        "api_url": "https://mapp.appsmb.com",
    },
    "NetHome Plus": {
        "class_name": "MideaAirCloud",
        "app_id": "1017",
        "app_key": "3742e9e5842d4ad59c2db887e12449f9",
        "api_url": "https://mapp.appsmb.com",
    },
    "Ariston Clima": {
        "class_name": "MideaAirCloud",
        "app_id": "1005",
        "app_key": "434a209a5ce141c3b726de067835d7f0",
        "api_url": "https://mapp.appsmb.com",
    },
}

default_keys = {
    99: {
        "token": "ee755a84a115703768bcc7c6c13d3d629aa416f1e2fd798beb9f78cbb1381d09"
        "1cc245d7b063aad2a900e5b498fbd936c811f5d504b2e656d4f33b3bbc6d1da3",
        "key": "ed37bd31558a4b039aaf4e7a7a59aa7a75fd9101682045f69baf45d28380ae5c",
    }
}


class MideaCloud:
    def __init__(
        self,
        session: ClientSession,
        security: CloudSecurity,
        app_id: str,
        app_key: str,
        account: str,
        password: str,
        api_url: str,
    ):
        self._device_id = CloudSecurity.get_deviceid(account)
        self._session = session
        self._security = security
        self._api_lock = Lock()
        self._app_id = app_id
        self._app_key = app_key
        self._account = account
        self._password = password
        self._api_url = api_url
        self._access_token = None
        self._uid = None
        self._login_id = None

    def _make_general_data(self):
        return {}

    async def _api_request(self, endpoint: str, data: dict, header=None) -> dict | None:
        header = header or {}
        if not data.get("reqId"):
            data.update({"reqId": token_hex(16)})
        if not data.get("stamp"):
            data.update({"stamp": datetime.datetime.now().strftime("%Y%m%d%H%M%S")})
        random = str(int(time.time()))
        url = self._api_url + endpoint
        dump_data = json.dumps(data)
        sign = self._security.sign("", dump_data, random)
        header.update(
            {
                "content-type": "application/json; charset=utf-8",
                "secretVersion": "1",
                "sign": sign,
                "random": random,
            }
        )
        if self._uid is not None:
            header.update({"uid": self._uid})
        if self._access_token is not None:
            header.update({"accessToken": self._access_token})
        response: dict = {"code": -1}
        for i in range(0, 3):
            try:
                with self._api_lock:
                    r = await self._session.request(
                        "POST", url, headers=header, data=dump_data, timeout=10
                    )
                    raw = await r.read()
                    _LOGGER.debug(
                        f"Midea cloud API url: {url}, data: {data}, response: {raw}"
                    )
                    response = json.loads(raw)
                    break
            except Exception as e:
                _LOGGER.warning(f"Midea cloud API error, url: {url}, error: {repr(e)}")
        if int(response["code"]) == 0 and "data" in response:
            return response["data"]
        return None

    async def _get_login_id(self) -> str | None:
        data = self._make_general_data()
        data.update({"loginAccount": f"{self._account}"})
        if response := await self._api_request(
            endpoint="/v1/user/login/id/get", data=data
        ):
            return response.get("loginId")
        return None

    async def login(self) -> bool:
        raise NotImplementedError()

    async def get_keys(self, appliance_id: int):
        result = {}
        for method in [1, 2]:
            udp_id = self._security.get_udp_id(appliance_id, method)
            data = self._make_general_data()
            data.update({"udpid": udp_id})
            response = await self._api_request(
                endpoint="/v1/iot/secure/getToken", data=data
            )
            if response and "tokenlist" in response:
                for token in response["tokenlist"]:
                    if token["udpId"] == udp_id:
                        result[method] = {
                            "token": token["token"].lower(),
                            "key": token["key"].lower(),
                        }
        result.update(default_keys)
        return result

    async def list_home(self) -> dict | None:
        return {1: "My home"}

    async def list_appliances(self, home_id) -> dict | None:
        raise NotImplementedError()

    async def get_device_info(self, device_id: int):
        if response := await self.list_appliances(home_id=None):
            if device_id in response.keys():
                return response[device_id]
        return None

    async def download_lua(
        self,
        path: str,
        device_type: int,
        sn: str,
        model_number: str | None,
        manufacturer_code: str = "0000",
    ):
        raise NotImplementedError()


class MeijuCloud(MideaCloud):
    def __init__(
        self,
        cloud_name: str,
        session: ClientSession,
        account: str,
        password: str,
    ):
        super().__init__(
            session=session,
            security=MeijuCloudSecurity(
                login_key=clouds[cloud_name]["login_key"],
                iot_key=clouds[cloud_name]["iot_key"],
                hmac_key=clouds[cloud_name]["hmac_key"],
            ),
            app_id=clouds[cloud_name]["app_id"],
            app_key=clouds[cloud_name]["app_key"],
            account=account,
            password=password,
            api_url=clouds[cloud_name]["api_url"],
        )

    async def login(self) -> bool:
        if login_id := await self._get_login_id():
            self._login_id = login_id
            stamp = datetime.datetime.now().strftime("%Y%m%d%H%M%S")
            data = {
                "iotData": {
                    "clientType": 1,
                    "deviceId": self._device_id,
                    "iampwd": self._security.encrypt_iam_password(
                        self._login_id, self._password
                    ),
                    "iotAppId": self._app_id,
                    "loginAccount": self._account,
                    "password": self._security.encrypt_password(
                        self._login_id, self._password
                    ),
                    "reqId": token_hex(16),
                    "stamp": stamp,
                },
                "data": {
                    "appKey": self._app_key,
                    "deviceId": self._device_id,
                    "platform": 2,
                },
                "timestamp": stamp,
                "stamp": stamp,
            }
            if response := await self._api_request(
                endpoint="/mj/user/login", data=data
            ):
                self._access_token = response["mdata"]["accessToken"]
                self._security.set_aes_keys(
                    self._security.aes_decrypt_with_fixed_key(response["key"]), None
                )

                return True
        return False

    async def list_home(self):
        if response := await self._api_request(
            endpoint="/v1/homegroup/list/get", data={}
        ):
            homes = {}
            for home in response["homeList"]:
                homes.update({int(home["homegroupId"]): home["name"]})
            return homes
        return None

    async def list_appliances(self, home_id) -> dict | None:
        data = {"homegroupId": home_id}
        if response := await self._api_request(
            endpoint="/v1/appliance/home/list/get", data=data
        ):
            appliances = {}
            for home in response.get("homeList") or []:
                for room in home.get("roomList") or []:
                    for appliance in room.get("applianceList"):
                        try:
                            model_number = int(appliance.get("modelNumber", 0))
                        except ValueError:
                            model_number = 0
                        device_info = {
                            "name": appliance.get("name"),
                            "type": int(appliance.get("type"), 16),
                            "sn": (
                                self._security.aes_decrypt(appliance.get("sn"))
                                if appliance.get("sn")
                                else ""
                            ),
                            "sn8": appliance.get("sn8", "00000000"),
                            "model_number": model_number,
                            "manufacturer_code": appliance.get(
                                "enterpriseCode", "0000"
                            ),
                            "model": appliance.get("productModel"),
                            "online": appliance.get("onlineStatus") == "1",
                        }
                        if (
                            device_info.get("sn8") is None
                            or len(device_info.get("sn8")) == 0
                        ):
                            device_info["sn8"] = "00000000"
                        if (
                            device_info.get("model") is None
                            or len(device_info.get("model")) == 0
                        ):
                            device_info["model"] = device_info["sn8"]
                        appliances[int(appliance["applianceCode"])] = device_info
            return appliances
        return None

    async def get_device_info(self, device_id: int):
        data = {"applianceCode": device_id}
        if response := await self._api_request(
            endpoint="/v1/appliance/info/get", data=data
        ):
            try:
                model_number = int(response.get("modelNumber", 0))
            except ValueError:
                model_number = 0
            device_info = {
                "name": response.get("name"),
                "type": int(response.get("type"), 16),
                "sn": (
                    self._security.aes_decrypt(response.get("sn"))
                    if response.get("sn")
                    else ""
                ),
                "sn8": response.get("sn8", "00000000"),
                "model_number": model_number,
                "manufacturer_code": response.get("enterpriseCode", "0000"),
                "model": response.get("productModel"),
                "online": response.get("onlineStatus") == "1",
            }
            if device_info.get("sn8") is None or len(device_info.get("sn8")) == 0:
                device_info["sn8"] = "00000000"
            if device_info.get("model") is None or len(device_info.get("model")) == 0:
                device_info["model"] = device_info["sn8"]
            return device_info
        return None

    async def download_lua(
        self,
        path: str,
        device_type: int,
        sn: str,
        model_number: str | None,
        manufacturer_code: str = "0000",
    ):
        data = {
            "applianceSn": sn,
            "applianceType": "0x%02X" % device_type,
            "applianceMFCode": manufacturer_code,
            "version": "0",
            "iotAppId": self._app_id,
        }
        fnm = None
        if response := await self._api_request(
            endpoint="/v1/appliance/protocol/lua/luaGet", data=data
        ):
            res = await self._session.get(response["url"])
            if res.status == 200:
                lua = await res.text()
                if lua:
                    stream = (
                        'local bit = require "bit"\n'
                        + self._security.aes_decrypt_with_fixed_key(lua)
                    )
                    stream = stream.replace("\r\n", "\n")
                    fnm = f"{path}/{response['fileName']}"
                    with open(fnm, "w") as fp:
                        fp.write(stream)
        return fnm


class MSmartHomeCloud(MideaCloud):
    def __init__(
        self,
        cloud_name: str,
        session: ClientSession,
        account: str,
        password: str,
    ):
        super().__init__(
            session=session,
            security=MSmartCloudSecurity(
                login_key=clouds[cloud_name]["app_key"],
                iot_key=clouds[cloud_name]["iot_key"],
                hmac_key=clouds[cloud_name]["hmac_key"],
            ),
            app_id=clouds[cloud_name]["app_id"],
            app_key=clouds[cloud_name]["app_key"],
            account=account,
            password=password,
            api_url=clouds[cloud_name]["api_url"],
        )
        self._auth_base = base64.b64encode(
            f"{self._app_key}:{clouds['MSmartHome']['iot_key']}".encode("ascii")
        ).decode("ascii")

    def _make_general_data(self):
        return {
            # "appVersion": self.APP_VERSION,
            "src": self._app_id,
            "format": "2",
            "stamp": datetime.datetime.now().strftime("%Y%m%d%H%M%S"),
            "platformId": "1",
            "deviceId": self._device_id,
            "reqId": token_hex(16),
            "uid": self._uid,
            "clientType": "1",
            "appId": self._app_id,
        }

    async def _api_request(self, endpoint: str, data: dict, header=None) -> dict | None:
        header = header or {}
        header.update(
            {"x-recipe-app": self._app_id, "authorization": f"Basic {self._auth_base}"}
        )

        return await super()._api_request(endpoint, data, header)

    async def _re_route(self):
        data = self._make_general_data()
        data.update({"userType": "0", "userName": f"{self._account}"})
        if response := await self._api_request(
            endpoint="/v1/multicloud/platform/user/route", data=data
        ):
            if api_url := response.get("masUrl"):
                self._api_url = api_url

    async def login(self) -> bool:
        await self._re_route()
        if login_id := await self._get_login_id():
            self._login_id = login_id
            iot_data = self._make_general_data()
            iot_data.pop("uid")
            stamp = datetime.datetime.now().strftime("%Y%m%d%H%M%S")
            iot_data.update(
                {
                    "iampwd": self._security.encrypt_iam_password(
                        self._login_id, self._password
                    ),
                    "loginAccount": self._account,
                    "password": self._security.encrypt_password(
                        self._login_id, self._password
                    ),
                    "stamp": stamp,
                }
            )
            data = {
                "iotData": iot_data,
                "data": {
                    "appKey": self._app_key,
                    "deviceId": self._device_id,
                    "platform": "2",
                },
                "stamp": stamp,
            }
            if response := await self._api_request(
                endpoint="/mj/user/login", data=data
            ):
                self._uid = response["uid"]
                self._access_token = response["mdata"]["accessToken"]
                self._security.set_aes_keys(
                    response["accessToken"], response["randomData"]
                )
                return True
        return False

    async def list_appliances(self, home_id) -> dict | None:
        data = self._make_general_data()
        if response := await self._api_request(
            endpoint="/v1/appliance/user/list/get", data=data
        ):
            appliances = {}
            for appliance in response["list"]:
                try:
                    model_number = int(appliance.get("modelNumber", 0))
                except ValueError:
                    model_number = 0
                device_info = {
                    "name": appliance.get("name"),
                    "type": int(appliance.get("type"), 16),
                    "sn": (
                        self._security.aes_decrypt(appliance.get("sn"))
                        if appliance.get("sn")
                        else ""
                    ),
                    "sn8": "",
                    "model_number": model_number,
                    "manufacturer_code": appliance.get("enterpriseCode", "0000"),
                    "model": "",
                    "online": appliance.get("onlineStatus") == "1",
                }
                device_info["sn8"] = (
                    device_info.get("sn")[9:17] if len(device_info["sn"]) > 17 else ""
                )
                device_info["model"] = device_info.get("sn8")
                appliances[int(appliance["id"])] = device_info
            return appliances
        return None

    async def download_lua(
        self,
        path: str,
        device_type: int,
        sn: str,
        model_number: str | None,
        manufacturer_code: str = "0000",
    ):
        data = {
            "clientType": "1",
            "appId": self._app_id,
            "format": "2",
            "deviceId": self._device_id,
            "iotAppId": self._app_id,
            "applianceMFCode": manufacturer_code,
            "applianceType": "0x%02X" % device_type,
            "modelNumber": model_number,
            "applianceSn": self._security.aes_encrypt_with_fixed_key(
                sn.encode("ascii")
            ).hex(),
            "version": "0",
            "encryptedType ": "2",
        }
        fnm = None
        if response := await self._api_request(
            endpoint="/v2/luaEncryption/luaGet", data=data
        ):
            res = await self._session.get(response["url"])
            if res.status == 200:
                lua = await res.text()
                if lua:
                    stream = (
                        'local bit = require "bit"\n'
                        + self._security.aes_decrypt_with_fixed_key(lua)
                    )
                    stream = stream.replace("\r\n", "\n")
                    fnm = f"{path}/{response['fileName']}"
                    with open(fnm, "w") as fp:
                        fp.write(stream)
        return fnm


class MideaAirCloud(MideaCloud):
    def __init__(
        self,
        cloud_name: str,
        session: ClientSession,
        account: str,
        password: str,
    ):
        super().__init__(
            session=session,
            security=MideaAirSecurity(login_key=clouds[cloud_name]["app_key"]),
            app_id=clouds[cloud_name]["app_id"],
            app_key=clouds[cloud_name]["app_key"],
            account=account,
            password=password,
            api_url=clouds[cloud_name]["api_url"],
        )
        self._session_id = None

    def _make_general_data(self):
        data = {
            "src": self._app_id,
            "format": "2",
            "stamp": datetime.datetime.now().strftime("%Y%m%d%H%M%S"),
            "deviceId": self._device_id,
            "reqId": token_hex(16),
            "clientType": "1",
            "appId": self._app_id,
        }
        if self._session_id is not None:
            data.update({"sessionId": self._session_id})
        return data

    async def _api_request(self, endpoint: str, data: dict, header=None) -> dict | None:
        header = header or {}
        if not data.get("reqId"):
            data.update({"reqId": token_hex(16)})
        if not data.get("stamp"):
            data.update({"stamp": datetime.datetime.now().strftime("%Y%m%d%H%M%S")})
        url = self._api_url + endpoint

        sign = self._security.sign(url, data, "")
        data.update({"sign": sign})
        if self._uid is not None:
            header.update({"uid": self._uid})
        if self._access_token is not None:
            header.update({"accessToken": self._access_token})
        response: dict = {"code": -1}
        for i in range(0, 3):
            try:
                with self._api_lock:
                    r = await self._session.request(
                        "POST", url, headers=header, data=data, timeout=10
                    )
                    raw = await r.read()
                    _LOGGER.debug(
                        f"Midea cloud API url: {url}, data: {data}, response: {raw}"
                    )
                    response = json.loads(raw)
                    break
            except Exception as e:
                _LOGGER.warning(f"Midea cloud API error, url: {url}, error: {repr(e)}")
        if int(response["errorCode"]) == 0 and "result" in response:
            return response["result"]
        return None

    async def login(self) -> bool:
        if login_id := await self._get_login_id():
            self._login_id = login_id
            data = self._make_general_data()
            data.update(
                {
                    "loginAccount": self._account,
                    "password": self._security.encrypt_password(
                        self._login_id, self._password
                    ),
                }
            )
            if response := await self._api_request(
                endpoint="/v1/user/login", data=data
            ):
                self._access_token = response["accessToken"]
                self._uid = response["userId"]
                self._session_id = response["sessionId"]
                return True
        return False

    async def list_appliances(self, home_id) -> dict | None:
        data = self._make_general_data()
        if response := await self._api_request(
            endpoint="/v1/appliance/user/list/get", data=data
        ):
            appliances = {}
            for appliance in response["list"]:
                try:
                    model_number = int(appliance.get("modelNumber", 0))
                except ValueError:
                    model_number = 0
                device_info = {
                    "name": appliance.get("name"),
                    "type": int(appliance.get("type"), 16),
                    "sn": appliance.get("sn"),
                    "sn8": "",
                    "model_number": model_number,
                    "manufacturer_code": appliance.get("enterpriseCode", "0000"),
                    "model": "",
                    "online": appliance.get("onlineStatus") == "1",
                }
                device_info["sn8"] = (
                    device_info.get("sn")[9:17] if len(device_info["sn"]) > 17 else ""
                )
                device_info["model"] = device_info.get("sn8")
                appliances[int(appliance["id"])] = device_info
            return appliances
        return None


def get_midea_cloud(
    cloud_name: str, session: ClientSession, account: str, password: str
) -> MideaCloud | None:
    cloud = None
    if cloud_name in clouds.keys():
        cloud = globals()[clouds[cloud_name]["class_name"]](
            cloud_name=cloud_name, session=session, account=account, password=password
        )
    return cloud
>>>>>>> 9b75ec46
<|MERGE_RESOLUTION|>--- conflicted
+++ resolved
@@ -1,1319 +1,667 @@
-<<<<<<< HEAD
-import logging
-import time
-import datetime
-import json
-import base64
-from threading import Lock
-from aiohttp import ClientSession
-from secrets import token_hex
-from .security import CloudSecurity, MeijuCloudSecurity, MSmartCloudSecurity, MideaAirSecurity
-
-_LOGGER = logging.getLogger(__name__)
-
-clouds = {
-    "美的美居": {
-        "class_name": "MeijuCloud",
-        "app_id": "900",
-        "app_key": "46579c15",
-        "login_key": "ad0ee21d48a64bf49f4fb583ab76e799",
-        "iot_key": bytes.fromhex(format(9795516279659324117647275084689641883661667, 'x')).decode(),
-        "hmac_key": bytes.fromhex(format(117390035944627627450677220413733956185864939010425, 'x')).decode(),
-        "api_url": "https://mp-prod.smartmidea.net/mas/v5/app/proxy?alias=",
-    },
-    "MSmartHome": {
-        "class_name": "MSmartHomeCloud",
-        "app_id": "1010",
-        "app_key": "ac21b9f9cbfe4ca5a88562ef25e2b768",
-        "iot_key": bytes.fromhex(format(7882822598523843940, 'x')).decode(),
-        "hmac_key": bytes.fromhex(format(117390035944627627450677220413733956185864939010425, 'x')).decode(),
-        "api_url": "https://mp-prod.appsmb.com/mas/v5/app/proxy?alias=",
-    },
-    "Midea Air": {
-        "class_name": "MideaAirCloud",
-        "app_id": "1117",
-        "app_key": "ff0cf6f5f0c3471de36341cab3f7a9af",
-        "api_url": "https://mapp.appsmb.com",
-    },
-    "NetHome Plus": {
-        "class_name": "MideaAirCloud",
-        "app_id": "1017",
-        "app_key": "3742e9e5842d4ad59c2db887e12449f9",
-        "api_url": "https://mapp.appsmb.com",
-    },
-    "Ariston Clima": {
-        "class_name": "MideaAirCloud",
-        "app_id": "1005",
-        "app_key": "434a209a5ce141c3b726de067835d7f0",
-        "api_url": "https://mapp.appsmb.com",
-    }
-}
-
-default_keys = {
-    99: {
-        "token": "ee755a84a115703768bcc7c6c13d3d629aa416f1e2fd798beb9f78cbb1381d09"
-                 "1cc245d7b063aad2a900e5b498fbd936c811f5d504b2e656d4f33b3bbc6d1da3",
-        "key": "ed37bd31558a4b039aaf4e7a7a59aa7a75fd9101682045f69baf45d28380ae5c"
-    }
-}
-
-
-class MideaCloud:
-    def __init__(
-            self,
-            session: ClientSession,
-            security: CloudSecurity,
-            app_id: str,
-            app_key: str,
-            account: str,
-            password: str,
-            api_url: str
-    ):
-        self._device_id = CloudSecurity.get_deviceid(account)
-        self._session = session
-        self._security = security
-        self._api_lock = Lock()
-        self._app_id = app_id
-        self._app_key = app_key
-        self._account = account
-        self._password = password
-        self._api_url = api_url
-        self._access_token = None
-        self._uid = None
-        self._login_id = None
-
-    def _make_general_data(self):
-        return {}
-
-    async def _api_request(self, endpoint: str, data: dict, header=None) -> dict | None:
-        header = header or {}
-        if not data.get("reqId"):
-            data.update({
-                "reqId": token_hex(16)
-            })
-        if not data.get("stamp"):
-            data.update({
-                "stamp":  datetime.datetime.now().strftime("%Y%m%d%H%M%S")
-            })
-        random = str(int(time.time()))
-        url = self._api_url + endpoint
-        dump_data = json.dumps(data)
-        sign = self._security.sign("", dump_data, random)
-        header.update({
-            "content-type": "application/json; charset=utf-8",
-            "secretVersion": "1",
-            "sign": sign,
-            "random": random,
-        })
-        if self._uid is not None:
-            header.update({
-                "uid": self._uid
-            })
-        if self._access_token is not None:
-            header.update({
-                "accessToken": self._access_token
-            })
-        response: dict = {"code": -1}
-        for i in range(0, 3):
-            try:
-                with self._api_lock:
-                    r = await self._session.request("POST", url, headers=header, data=dump_data, timeout=10)
-                    raw = await r.read()
-                    _LOGGER.debug(f"Midea cloud API url: {url}, data: {data}, response: {raw}")
-                    response = json.loads(raw)
-                    break
-            except Exception as e:
-                _LOGGER.warning(f"Midea cloud API error, url: {url}, error: {repr(e)}")
-        if int(response["code"]) == 0 and "data" in response:
-            return response["data"]
-        return None
-
-    async def _get_login_id(self) -> str | None:
-        data = self._make_general_data()
-        data.update({
-            "loginAccount": f"{self._account}"
-        })
-        if response := await self._api_request(
-            endpoint="/v1/user/login/id/get",
-            data=data
-        ):
-            return response.get("loginId")
-        return None
-
-    async def login(self) -> bool:
-        raise NotImplementedError()
-
-    async def get_keys(self, appliance_id: int):
-        result = {}
-        for method in [1, 2]:
-            udp_id = self._security.get_udp_id(appliance_id, method)
-            data = self._make_general_data()
-            data.update({
-                "udpid": udp_id
-            })
-            response = await self._api_request(
-                endpoint="/v1/iot/secure/getToken",
-                data=data
-            )
-            if response and "tokenlist" in response:
-                for token in response["tokenlist"]:
-                    if token["udpId"] == udp_id:
-                        result[method] = {
-                            "token": token["token"].lower(),
-                            "key": token["key"].lower()
-                        }
-        result.update(default_keys)
-        return result
-
-    async def list_home(self) -> dict | None:
-        return {1: "My home"}
-
-    async def list_appliances(self, home_id) -> dict | None:
-        raise NotImplementedError()
-
-    async def get_device_info(self, device_id: int):
-        if response := await self.list_appliances(home_id=None):
-            if device_id in response.keys():
-                return response[device_id]
-        return None
-
-    async def download_lua(
-            self, path: str,
-            device_type: int,
-            sn: str,
-            model_number: str | None,
-            manufacturer_code: str = "0000",
-    ):
-        raise NotImplementedError()
-
-
-class MeijuCloud(MideaCloud):
-    def __init__(
-            self,
-            cloud_name: str,
-            session: ClientSession,
-            account: str,
-            password: str,
-    ):
-        super().__init__(
-            session=session,
-            security=MeijuCloudSecurity(
-                login_key=clouds[cloud_name]["login_key"],
-                iot_key=clouds[cloud_name]["iot_key"],
-                hmac_key=clouds[cloud_name]["hmac_key"],
-            ),
-            app_id=clouds[cloud_name]["app_id"],
-            app_key=clouds[cloud_name]["app_key"],
-            account=account,
-            password=password,
-            api_url=clouds[cloud_name]["api_url"]
-        )
-
-    async def login(self) -> bool:
-        if login_id := await self._get_login_id():
-            self._login_id = login_id
-            stamp = datetime.datetime.now().strftime("%Y%m%d%H%M%S")
-            data = {
-                "iotData": {
-                    "clientType": 1,
-                    "deviceId": self._device_id,
-                    "iampwd": self._security.encrypt_iam_password(self._login_id, self._password),
-                    "iotAppId": self._app_id,
-                    "loginAccount": self._account,
-                    "password": self._security.encrypt_password(self._login_id, self._password),
-                    "reqId": token_hex(16),
-                    "stamp": stamp
-                },
-                "data": {
-                    "appKey": self._app_key,
-                    "deviceId": self._device_id,
-                    "platform": 2
-                },
-                "timestamp": stamp,
-                "stamp": stamp
-            }
-            if response := await self._api_request(
-                endpoint="/mj/user/login",
-                data=data
-            ):
-                self._access_token = response["mdata"]["accessToken"]
-                self._security.set_aes_keys(
-                    self._security.aes_decrypt_with_fixed_key(
-                        response["key"]
-                    ), None
-                )
-
-                return True
-        return False
-
-    async def list_home(self):
-        if response := await self._api_request(
-            endpoint="/v1/homegroup/list/get",
-            data={}
-        ):
-            homes = {}
-            for home in response["homeList"]:
-                homes.update({
-                    int(home["homegroupId"]): home["name"]
-                })
-            return homes
-        return None
-
-    async def list_appliances(self, home_id) -> dict | None:
-        data = {
-            "homegroupId": home_id
-        }
-        if response := await self._api_request(
-            endpoint="/v1/appliance/home/list/get",
-            data=data
-        ):
-            appliances = {}
-            for home in response.get("homeList") or []:
-                for room in home.get("roomList") or []:
-                    for appliance in room.get("applianceList"):
-                        try:
-                            model_number = int(appliance.get("modelNumber", 0))
-                        except ValueError:
-                            model_number = 0
-                        device_info = {
-                            "name": appliance.get("name"),
-                            "type": int(appliance.get("type"), 16),
-                            "sn": self._security.aes_decrypt(appliance.get("sn")) if appliance.get("sn") else "",
-                            "sn8": appliance.get("sn8", "00000000"),
-                            "model_number": model_number,
-                            "manufacturer_code":appliance.get("enterpriseCode", "0000"),
-                            "model": appliance.get("productModel"),
-                            "online": appliance.get("onlineStatus") == "1",
-                        }
-                        if device_info.get("sn8") is None or len(device_info.get("sn8")) == 0:
-                            device_info["sn8"] = "00000000"
-                        if device_info.get("model") is None or len(device_info.get("model")) == 0:
-                            device_info["model"] = device_info["sn8"]
-                        appliances[int(appliance["applianceCode"])] = device_info
-            return appliances
-        return None
-
-    async def get_device_info(self, device_id: int):
-        data = {
-            "applianceCode": device_id
-        }
-        if response := await self._api_request(
-            endpoint="/v1/appliance/info/get",
-            data=data
-        ):
-            try:
-                model_number = int(response.get("modelNumber", 0))
-            except ValueError:
-                model_number = 0
-            except TypeError:
-                model_number = 0
-            device_info = {
-                "name": response.get("name"),
-                "type": int(response.get("type"), 16),
-                "sn": self._security.aes_decrypt(response.get("sn")) if response.get("sn") else "",
-                "sn8": response.get("sn8", "00000000"),
-                "model_number": model_number,
-                "manufacturer_code": response.get("enterpriseCode", "0000"),
-                "model": response.get("productModel"),
-                "online": response.get("onlineStatus") == "1",
-            }
-            if device_info.get("sn8") is None or len(device_info.get("sn8")) == 0:
-                device_info["sn8"] = "00000000"
-            if device_info.get("model") is None or len(device_info.get("model")) == 0:
-                device_info["model"] = device_info["sn8"]
-            return device_info
-        return None
-
-    async def download_lua(
-            self, path: str,
-            device_type: int,
-            sn: str,
-            model_number: str | None,
-            manufacturer_code: str = "0000",
-    ):
-        data = {
-            "applianceSn": sn,
-            "applianceType": "0x%02X" % device_type,
-            "applianceMFCode": manufacturer_code,
-            'version': "0",
-            "iotAppId": self._app_id
-        }
-        fnm = None
-        if response := await self._api_request(
-            endpoint="/v1/appliance/protocol/lua/luaGet",
-            data=data
-        ):
-            res = await self._session.get(response["url"])
-            if res.status == 200:
-                lua = await res.text()
-                if lua:
-                    stream = ('local bit = require "bit"\n' +
-                              self._security.aes_decrypt_with_fixed_key(lua))
-                    stream = stream.replace("\r\n", "\n")
-                    fnm = f"{path}/{response['fileName']}"
-                    with open(fnm, "w") as fp:
-                        fp.write(stream)
-        return fnm
-
-
-class MSmartHomeCloud(MideaCloud):
-    def __init__(
-            self,
-            cloud_name: str,
-            session: ClientSession,
-            account: str,
-            password: str,
-    ):
-        super().__init__(
-            session=session,
-            security=MSmartCloudSecurity(
-                login_key=clouds[cloud_name]["app_key"],
-                iot_key=clouds[cloud_name]["iot_key"],
-                hmac_key=clouds[cloud_name]["hmac_key"],
-            ),
-            app_id=clouds[cloud_name]["app_id"],
-            app_key=clouds[cloud_name]["app_key"],
-            account=account,
-            password=password,
-            api_url=clouds[cloud_name]["api_url"]
-        )
-        self._auth_base = base64.b64encode(
-            f"{self._app_key}:{clouds['MSmartHome']['iot_key']}".encode("ascii")
-        ).decode("ascii")
-
-    def _make_general_data(self):
-        return {
-            # "appVersion": self.APP_VERSION,
-            "src": self._app_id,
-            "format": "2",
-            "stamp": datetime.datetime.now().strftime("%Y%m%d%H%M%S"),
-            "platformId": "1",
-            "deviceId": self._device_id,
-            "reqId": token_hex(16),
-            "uid": self._uid,
-            "clientType": "1",
-            "appId": self._app_id
-        }
-
-    async def _api_request(self, endpoint: str, data: dict, header=None) -> dict | None:
-        header = header or {}
-        header.update({
-            "x-recipe-app": self._app_id,
-            "authorization": f"Basic {self._auth_base}"
-        })
-
-        return await super()._api_request(endpoint, data, header)
-
-    async def _re_route(self):
-        data = self._make_general_data()
-        data.update({
-            "userType": "0",
-            "userName": f"{self._account}"
-        })
-        if response := await self._api_request(
-            endpoint="/v1/multicloud/platform/user/route",
-            data=data
-        ):
-            if api_url := response.get("masUrl"):
-                self._api_url = api_url
-
-    async def login(self) -> bool:
-        await self._re_route()
-        if login_id := await self._get_login_id():
-            self._login_id = login_id
-            iot_data = self._make_general_data()
-            iot_data.pop("uid")
-            stamp = datetime.datetime.now().strftime("%Y%m%d%H%M%S")
-            iot_data.update({
-                "iampwd": self._security.encrypt_iam_password(self._login_id, self._password),
-                "loginAccount": self._account,
-                "password": self._security.encrypt_password(self._login_id, self._password),
-                "stamp": stamp
-            })
-            data = {
-                "iotData": iot_data,
-                "data": {
-                    "appKey": self._app_key,
-                    "deviceId": self._device_id,
-                    "platform": "2"
-                },
-                "stamp": stamp
-            }
-            if response := await self._api_request(
-                endpoint="/mj/user/login",
-                data=data
-            ):
-                self._uid = response["uid"]
-                self._access_token = response["mdata"]["accessToken"]
-                self._security.set_aes_keys(response["accessToken"], response["randomData"])
-                return True
-        return False
-
-    async def list_appliances(self, home_id) -> dict | None:
-        data = self._make_general_data()
-        if response := await self._api_request(
-            endpoint="/v1/appliance/user/list/get",
-            data=data
-        ):
-            appliances = {}
-            for appliance in response["list"]:
-                try:
-                    model_number = int(appliance.get("modelNumber", 0))
-                except ValueError:
-                    model_number = 0
-                device_info = {
-                    "name": appliance.get("name"),
-                    "type": int(appliance.get("type"), 16),
-                    "sn": self._security.aes_decrypt(appliance.get("sn")) if appliance.get("sn") else "",
-                    "sn8": "",
-                    "model_number": model_number,
-                    "manufacturer_code":appliance.get("enterpriseCode", "0000"),
-                    "model": "",
-                    "online": appliance.get("onlineStatus") == "1",
-                }
-                device_info["sn8"] = device_info.get("sn")[9:17] if len(device_info["sn"]) > 17 else ""
-                device_info["model"] = device_info.get("sn8")
-                appliances[int(appliance["id"])] = device_info
-            return appliances
-        return None
-
-    async def download_lua(
-        self, path: str,
-        device_type: int,
-        sn: str,
-        model_number: str | None,
-        manufacturer_code: str = "0000",
-    ):
-        data = {
-            "clientType": "1",
-            "appId": self._app_id,
-            "format": "2",
-            "deviceId": self._device_id,
-            "iotAppId": self._app_id,
-            "applianceMFCode": manufacturer_code,
-            "applianceType": "0x%02X" % device_type,
-            "modelNumber": model_number,
-            "applianceSn": self._security.aes_encrypt_with_fixed_key(sn.encode("ascii")).hex(),
-            "version": "0",
-            "encryptedType ": "2"
-        }
-        fnm = None
-        if response := await self._api_request(
-            endpoint="/v2/luaEncryption/luaGet",
-            data=data
-        ):
-            res = await self._session.get(response["url"])
-            if res.status == 200:
-                lua = await res.text()
-                if lua:
-                    stream = ('local bit = require "bit"\n' +
-                              self._security.aes_decrypt_with_fixed_key(lua))
-                    stream = stream.replace("\r\n", "\n")
-                    fnm = f"{path}/{response['fileName']}"
-                    with open(fnm, "w") as fp:
-                        fp.write(stream)
-        return fnm
-
-
-class MideaAirCloud(MideaCloud):
-    def __init__(
-            self,
-            cloud_name: str,
-            session: ClientSession,
-            account: str,
-            password: str,
-    ):
-        super().__init__(
-            session=session,
-            security=MideaAirSecurity(
-                login_key=clouds[cloud_name]["app_key"]
-            ),
-            app_id=clouds[cloud_name]["app_id"],
-            app_key=clouds[cloud_name]["app_key"],
-            account=account,
-            password=password,
-            api_url=clouds[cloud_name]["api_url"]
-        )
-        self._session_id = None
-
-    def _make_general_data(self):
-        data = {
-            "src": self._app_id,
-            "format": "2",
-            "stamp": datetime.datetime.now().strftime("%Y%m%d%H%M%S"),
-            "deviceId": self._device_id,
-            "reqId": token_hex(16),
-            "clientType": "1",
-            "appId": self._app_id
-        }
-        if self._session_id is not None:
-            data.update({
-                "sessionId": self._session_id
-            })
-        return data
-
-    async def _api_request(self, endpoint: str, data: dict, header=None) -> dict | None:
-        header = header or {}
-        if not data.get("reqId"):
-            data.update({
-                "reqId": token_hex(16)
-            })
-        if not data.get("stamp"):
-            data.update({
-                "stamp":  datetime.datetime.now().strftime("%Y%m%d%H%M%S")
-            })
-        url = self._api_url + endpoint
-
-        sign = self._security.sign(url, data, "")
-        data.update({
-            "sign": sign
-        })
-        if self._uid is not None:
-            header.update({
-                "uid": self._uid
-            })
-        if self._access_token is not None:
-            header.update({
-                "accessToken": self._access_token
-            })
-        response: dict = {"code": -1}
-        for i in range(0, 3):
-            try:
-                with self._api_lock:
-                    r = await self._session.request("POST", url, headers=header, data=data, timeout=10)
-                    raw = await r.read()
-                    _LOGGER.debug(f"Midea cloud API url: {url}, data: {data}, response: {raw}")
-                    response = json.loads(raw)
-                    break
-            except Exception as e:
-                _LOGGER.warning(f"Midea cloud API error, url: {url}, error: {repr(e)}")
-        if int(response["errorCode"]) == 0 and "result" in response:
-            return response["result"]
-        return None
-
-    async def login(self) -> bool:
-        if login_id := await self._get_login_id():
-            self._login_id = login_id
-            data = self._make_general_data()
-            data.update({
-                "loginAccount": self._account,
-                "password": self._security.encrypt_password(self._login_id, self._password),
-            })
-            if response := await self._api_request(
-                    endpoint="/v1/user/login",
-                    data=data
-            ):
-                self._access_token = response["accessToken"]
-                self._uid = response["userId"]
-                self._session_id = response["sessionId"]
-                return True
-        return False
-
-    async def list_appliances(self, home_id) -> dict | None:
-        data = self._make_general_data()
-        if response := await self._api_request(
-            endpoint="/v1/appliance/user/list/get",
-            data=data
-        ):
-            appliances = {}
-            for appliance in response["list"]:
-                try:
-                    model_number = int(appliance.get("modelNumber", 0))
-                except ValueError:
-                    model_number = 0
-                device_info = {
-                    "name": appliance.get("name"),
-                    "type": int(appliance.get("type"), 16),
-                    "sn": appliance.get("sn"),
-                    "sn8": "",
-                    "model_number": model_number,
-                    "manufacturer_code":appliance.get("enterpriseCode", "0000"),
-                    "model": "",
-                    "online": appliance.get("onlineStatus") == "1",
-                }
-                device_info["sn8"] = device_info.get("sn")[9:17] if len(device_info["sn"]) > 17 else ""
-                device_info["model"] = device_info.get("sn8")
-                appliances[int(appliance["id"])] = device_info
-            return appliances
-        return None
-
-
-def get_midea_cloud(cloud_name: str, session: ClientSession, account: str, password: str) -> MideaCloud | None:
-    cloud = None
-    if cloud_name in clouds.keys():
-        cloud = globals()[clouds[cloud_name]["class_name"]](
-            cloud_name=cloud_name,
-            session=session,
-            account=account,
-            password=password
-        )
-    return cloud
-=======
-import base64
-import datetime
-import json
-import logging
-import time
-from secrets import token_hex
-from threading import Lock
-
-from aiohttp import ClientSession
-
-from .security import (
-    CloudSecurity,
-    MeijuCloudSecurity,
-    MideaAirSecurity,
-    MSmartCloudSecurity,
-)
-
-_LOGGER = logging.getLogger(__name__)
-
-clouds = {
-    "美的美居": {
-        "class_name": "MeijuCloud",
-        "app_id": "900",
-        "app_key": "46579c15",
-        "login_key": "ad0ee21d48a64bf49f4fb583ab76e799",
-        "iot_key": bytes.fromhex(
-            format(9795516279659324117647275084689641883661667, "x")
-        ).decode(),
-        "hmac_key": bytes.fromhex(
-            format(117390035944627627450677220413733956185864939010425, "x")
-        ).decode(),
-        "api_url": "https://mp-prod.smartmidea.net/mas/v5/app/proxy?alias=",
-    },
-    "MSmartHome": {
-        "class_name": "MSmartHomeCloud",
-        "app_id": "1010",
-        "app_key": "ac21b9f9cbfe4ca5a88562ef25e2b768",
-        "iot_key": bytes.fromhex(format(7882822598523843940, "x")).decode(),
-        "hmac_key": bytes.fromhex(
-            format(117390035944627627450677220413733956185864939010425, "x")
-        ).decode(),
-        "api_url": "https://mp-prod.appsmb.com/mas/v5/app/proxy?alias=",
-    },
-    "Midea Air": {
-        "class_name": "MideaAirCloud",
-        "app_id": "1117",
-        "app_key": "ff0cf6f5f0c3471de36341cab3f7a9af",
-        "api_url": "https://mapp.appsmb.com",
-    },
-    "NetHome Plus": {
-        "class_name": "MideaAirCloud",
-        "app_id": "1017",
-        "app_key": "3742e9e5842d4ad59c2db887e12449f9",
-        "api_url": "https://mapp.appsmb.com",
-    },
-    "Ariston Clima": {
-        "class_name": "MideaAirCloud",
-        "app_id": "1005",
-        "app_key": "434a209a5ce141c3b726de067835d7f0",
-        "api_url": "https://mapp.appsmb.com",
-    },
-}
-
-default_keys = {
-    99: {
-        "token": "ee755a84a115703768bcc7c6c13d3d629aa416f1e2fd798beb9f78cbb1381d09"
-        "1cc245d7b063aad2a900e5b498fbd936c811f5d504b2e656d4f33b3bbc6d1da3",
-        "key": "ed37bd31558a4b039aaf4e7a7a59aa7a75fd9101682045f69baf45d28380ae5c",
-    }
-}
-
-
-class MideaCloud:
-    def __init__(
-        self,
-        session: ClientSession,
-        security: CloudSecurity,
-        app_id: str,
-        app_key: str,
-        account: str,
-        password: str,
-        api_url: str,
-    ):
-        self._device_id = CloudSecurity.get_deviceid(account)
-        self._session = session
-        self._security = security
-        self._api_lock = Lock()
-        self._app_id = app_id
-        self._app_key = app_key
-        self._account = account
-        self._password = password
-        self._api_url = api_url
-        self._access_token = None
-        self._uid = None
-        self._login_id = None
-
-    def _make_general_data(self):
-        return {}
-
-    async def _api_request(self, endpoint: str, data: dict, header=None) -> dict | None:
-        header = header or {}
-        if not data.get("reqId"):
-            data.update({"reqId": token_hex(16)})
-        if not data.get("stamp"):
-            data.update({"stamp": datetime.datetime.now().strftime("%Y%m%d%H%M%S")})
-        random = str(int(time.time()))
-        url = self._api_url + endpoint
-        dump_data = json.dumps(data)
-        sign = self._security.sign("", dump_data, random)
-        header.update(
-            {
-                "content-type": "application/json; charset=utf-8",
-                "secretVersion": "1",
-                "sign": sign,
-                "random": random,
-            }
-        )
-        if self._uid is not None:
-            header.update({"uid": self._uid})
-        if self._access_token is not None:
-            header.update({"accessToken": self._access_token})
-        response: dict = {"code": -1}
-        for i in range(0, 3):
-            try:
-                with self._api_lock:
-                    r = await self._session.request(
-                        "POST", url, headers=header, data=dump_data, timeout=10
-                    )
-                    raw = await r.read()
-                    _LOGGER.debug(
-                        f"Midea cloud API url: {url}, data: {data}, response: {raw}"
-                    )
-                    response = json.loads(raw)
-                    break
-            except Exception as e:
-                _LOGGER.warning(f"Midea cloud API error, url: {url}, error: {repr(e)}")
-        if int(response["code"]) == 0 and "data" in response:
-            return response["data"]
-        return None
-
-    async def _get_login_id(self) -> str | None:
-        data = self._make_general_data()
-        data.update({"loginAccount": f"{self._account}"})
-        if response := await self._api_request(
-            endpoint="/v1/user/login/id/get", data=data
-        ):
-            return response.get("loginId")
-        return None
-
-    async def login(self) -> bool:
-        raise NotImplementedError()
-
-    async def get_keys(self, appliance_id: int):
-        result = {}
-        for method in [1, 2]:
-            udp_id = self._security.get_udp_id(appliance_id, method)
-            data = self._make_general_data()
-            data.update({"udpid": udp_id})
-            response = await self._api_request(
-                endpoint="/v1/iot/secure/getToken", data=data
-            )
-            if response and "tokenlist" in response:
-                for token in response["tokenlist"]:
-                    if token["udpId"] == udp_id:
-                        result[method] = {
-                            "token": token["token"].lower(),
-                            "key": token["key"].lower(),
-                        }
-        result.update(default_keys)
-        return result
-
-    async def list_home(self) -> dict | None:
-        return {1: "My home"}
-
-    async def list_appliances(self, home_id) -> dict | None:
-        raise NotImplementedError()
-
-    async def get_device_info(self, device_id: int):
-        if response := await self.list_appliances(home_id=None):
-            if device_id in response.keys():
-                return response[device_id]
-        return None
-
-    async def download_lua(
-        self,
-        path: str,
-        device_type: int,
-        sn: str,
-        model_number: str | None,
-        manufacturer_code: str = "0000",
-    ):
-        raise NotImplementedError()
-
-
-class MeijuCloud(MideaCloud):
-    def __init__(
-        self,
-        cloud_name: str,
-        session: ClientSession,
-        account: str,
-        password: str,
-    ):
-        super().__init__(
-            session=session,
-            security=MeijuCloudSecurity(
-                login_key=clouds[cloud_name]["login_key"],
-                iot_key=clouds[cloud_name]["iot_key"],
-                hmac_key=clouds[cloud_name]["hmac_key"],
-            ),
-            app_id=clouds[cloud_name]["app_id"],
-            app_key=clouds[cloud_name]["app_key"],
-            account=account,
-            password=password,
-            api_url=clouds[cloud_name]["api_url"],
-        )
-
-    async def login(self) -> bool:
-        if login_id := await self._get_login_id():
-            self._login_id = login_id
-            stamp = datetime.datetime.now().strftime("%Y%m%d%H%M%S")
-            data = {
-                "iotData": {
-                    "clientType": 1,
-                    "deviceId": self._device_id,
-                    "iampwd": self._security.encrypt_iam_password(
-                        self._login_id, self._password
-                    ),
-                    "iotAppId": self._app_id,
-                    "loginAccount": self._account,
-                    "password": self._security.encrypt_password(
-                        self._login_id, self._password
-                    ),
-                    "reqId": token_hex(16),
-                    "stamp": stamp,
-                },
-                "data": {
-                    "appKey": self._app_key,
-                    "deviceId": self._device_id,
-                    "platform": 2,
-                },
-                "timestamp": stamp,
-                "stamp": stamp,
-            }
-            if response := await self._api_request(
-                endpoint="/mj/user/login", data=data
-            ):
-                self._access_token = response["mdata"]["accessToken"]
-                self._security.set_aes_keys(
-                    self._security.aes_decrypt_with_fixed_key(response["key"]), None
-                )
-
-                return True
-        return False
-
-    async def list_home(self):
-        if response := await self._api_request(
-            endpoint="/v1/homegroup/list/get", data={}
-        ):
-            homes = {}
-            for home in response["homeList"]:
-                homes.update({int(home["homegroupId"]): home["name"]})
-            return homes
-        return None
-
-    async def list_appliances(self, home_id) -> dict | None:
-        data = {"homegroupId": home_id}
-        if response := await self._api_request(
-            endpoint="/v1/appliance/home/list/get", data=data
-        ):
-            appliances = {}
-            for home in response.get("homeList") or []:
-                for room in home.get("roomList") or []:
-                    for appliance in room.get("applianceList"):
-                        try:
-                            model_number = int(appliance.get("modelNumber", 0))
-                        except ValueError:
-                            model_number = 0
-                        device_info = {
-                            "name": appliance.get("name"),
-                            "type": int(appliance.get("type"), 16),
-                            "sn": (
-                                self._security.aes_decrypt(appliance.get("sn"))
-                                if appliance.get("sn")
-                                else ""
-                            ),
-                            "sn8": appliance.get("sn8", "00000000"),
-                            "model_number": model_number,
-                            "manufacturer_code": appliance.get(
-                                "enterpriseCode", "0000"
-                            ),
-                            "model": appliance.get("productModel"),
-                            "online": appliance.get("onlineStatus") == "1",
-                        }
-                        if (
-                            device_info.get("sn8") is None
-                            or len(device_info.get("sn8")) == 0
-                        ):
-                            device_info["sn8"] = "00000000"
-                        if (
-                            device_info.get("model") is None
-                            or len(device_info.get("model")) == 0
-                        ):
-                            device_info["model"] = device_info["sn8"]
-                        appliances[int(appliance["applianceCode"])] = device_info
-            return appliances
-        return None
-
-    async def get_device_info(self, device_id: int):
-        data = {"applianceCode": device_id}
-        if response := await self._api_request(
-            endpoint="/v1/appliance/info/get", data=data
-        ):
-            try:
-                model_number = int(response.get("modelNumber", 0))
-            except ValueError:
-                model_number = 0
-            device_info = {
-                "name": response.get("name"),
-                "type": int(response.get("type"), 16),
-                "sn": (
-                    self._security.aes_decrypt(response.get("sn"))
-                    if response.get("sn")
-                    else ""
-                ),
-                "sn8": response.get("sn8", "00000000"),
-                "model_number": model_number,
-                "manufacturer_code": response.get("enterpriseCode", "0000"),
-                "model": response.get("productModel"),
-                "online": response.get("onlineStatus") == "1",
-            }
-            if device_info.get("sn8") is None or len(device_info.get("sn8")) == 0:
-                device_info["sn8"] = "00000000"
-            if device_info.get("model") is None or len(device_info.get("model")) == 0:
-                device_info["model"] = device_info["sn8"]
-            return device_info
-        return None
-
-    async def download_lua(
-        self,
-        path: str,
-        device_type: int,
-        sn: str,
-        model_number: str | None,
-        manufacturer_code: str = "0000",
-    ):
-        data = {
-            "applianceSn": sn,
-            "applianceType": "0x%02X" % device_type,
-            "applianceMFCode": manufacturer_code,
-            "version": "0",
-            "iotAppId": self._app_id,
-        }
-        fnm = None
-        if response := await self._api_request(
-            endpoint="/v1/appliance/protocol/lua/luaGet", data=data
-        ):
-            res = await self._session.get(response["url"])
-            if res.status == 200:
-                lua = await res.text()
-                if lua:
-                    stream = (
-                        'local bit = require "bit"\n'
-                        + self._security.aes_decrypt_with_fixed_key(lua)
-                    )
-                    stream = stream.replace("\r\n", "\n")
-                    fnm = f"{path}/{response['fileName']}"
-                    with open(fnm, "w") as fp:
-                        fp.write(stream)
-        return fnm
-
-
-class MSmartHomeCloud(MideaCloud):
-    def __init__(
-        self,
-        cloud_name: str,
-        session: ClientSession,
-        account: str,
-        password: str,
-    ):
-        super().__init__(
-            session=session,
-            security=MSmartCloudSecurity(
-                login_key=clouds[cloud_name]["app_key"],
-                iot_key=clouds[cloud_name]["iot_key"],
-                hmac_key=clouds[cloud_name]["hmac_key"],
-            ),
-            app_id=clouds[cloud_name]["app_id"],
-            app_key=clouds[cloud_name]["app_key"],
-            account=account,
-            password=password,
-            api_url=clouds[cloud_name]["api_url"],
-        )
-        self._auth_base = base64.b64encode(
-            f"{self._app_key}:{clouds['MSmartHome']['iot_key']}".encode("ascii")
-        ).decode("ascii")
-
-    def _make_general_data(self):
-        return {
-            # "appVersion": self.APP_VERSION,
-            "src": self._app_id,
-            "format": "2",
-            "stamp": datetime.datetime.now().strftime("%Y%m%d%H%M%S"),
-            "platformId": "1",
-            "deviceId": self._device_id,
-            "reqId": token_hex(16),
-            "uid": self._uid,
-            "clientType": "1",
-            "appId": self._app_id,
-        }
-
-    async def _api_request(self, endpoint: str, data: dict, header=None) -> dict | None:
-        header = header or {}
-        header.update(
-            {"x-recipe-app": self._app_id, "authorization": f"Basic {self._auth_base}"}
-        )
-
-        return await super()._api_request(endpoint, data, header)
-
-    async def _re_route(self):
-        data = self._make_general_data()
-        data.update({"userType": "0", "userName": f"{self._account}"})
-        if response := await self._api_request(
-            endpoint="/v1/multicloud/platform/user/route", data=data
-        ):
-            if api_url := response.get("masUrl"):
-                self._api_url = api_url
-
-    async def login(self) -> bool:
-        await self._re_route()
-        if login_id := await self._get_login_id():
-            self._login_id = login_id
-            iot_data = self._make_general_data()
-            iot_data.pop("uid")
-            stamp = datetime.datetime.now().strftime("%Y%m%d%H%M%S")
-            iot_data.update(
-                {
-                    "iampwd": self._security.encrypt_iam_password(
-                        self._login_id, self._password
-                    ),
-                    "loginAccount": self._account,
-                    "password": self._security.encrypt_password(
-                        self._login_id, self._password
-                    ),
-                    "stamp": stamp,
-                }
-            )
-            data = {
-                "iotData": iot_data,
-                "data": {
-                    "appKey": self._app_key,
-                    "deviceId": self._device_id,
-                    "platform": "2",
-                },
-                "stamp": stamp,
-            }
-            if response := await self._api_request(
-                endpoint="/mj/user/login", data=data
-            ):
-                self._uid = response["uid"]
-                self._access_token = response["mdata"]["accessToken"]
-                self._security.set_aes_keys(
-                    response["accessToken"], response["randomData"]
-                )
-                return True
-        return False
-
-    async def list_appliances(self, home_id) -> dict | None:
-        data = self._make_general_data()
-        if response := await self._api_request(
-            endpoint="/v1/appliance/user/list/get", data=data
-        ):
-            appliances = {}
-            for appliance in response["list"]:
-                try:
-                    model_number = int(appliance.get("modelNumber", 0))
-                except ValueError:
-                    model_number = 0
-                device_info = {
-                    "name": appliance.get("name"),
-                    "type": int(appliance.get("type"), 16),
-                    "sn": (
-                        self._security.aes_decrypt(appliance.get("sn"))
-                        if appliance.get("sn")
-                        else ""
-                    ),
-                    "sn8": "",
-                    "model_number": model_number,
-                    "manufacturer_code": appliance.get("enterpriseCode", "0000"),
-                    "model": "",
-                    "online": appliance.get("onlineStatus") == "1",
-                }
-                device_info["sn8"] = (
-                    device_info.get("sn")[9:17] if len(device_info["sn"]) > 17 else ""
-                )
-                device_info["model"] = device_info.get("sn8")
-                appliances[int(appliance["id"])] = device_info
-            return appliances
-        return None
-
-    async def download_lua(
-        self,
-        path: str,
-        device_type: int,
-        sn: str,
-        model_number: str | None,
-        manufacturer_code: str = "0000",
-    ):
-        data = {
-            "clientType": "1",
-            "appId": self._app_id,
-            "format": "2",
-            "deviceId": self._device_id,
-            "iotAppId": self._app_id,
-            "applianceMFCode": manufacturer_code,
-            "applianceType": "0x%02X" % device_type,
-            "modelNumber": model_number,
-            "applianceSn": self._security.aes_encrypt_with_fixed_key(
-                sn.encode("ascii")
-            ).hex(),
-            "version": "0",
-            "encryptedType ": "2",
-        }
-        fnm = None
-        if response := await self._api_request(
-            endpoint="/v2/luaEncryption/luaGet", data=data
-        ):
-            res = await self._session.get(response["url"])
-            if res.status == 200:
-                lua = await res.text()
-                if lua:
-                    stream = (
-                        'local bit = require "bit"\n'
-                        + self._security.aes_decrypt_with_fixed_key(lua)
-                    )
-                    stream = stream.replace("\r\n", "\n")
-                    fnm = f"{path}/{response['fileName']}"
-                    with open(fnm, "w") as fp:
-                        fp.write(stream)
-        return fnm
-
-
-class MideaAirCloud(MideaCloud):
-    def __init__(
-        self,
-        cloud_name: str,
-        session: ClientSession,
-        account: str,
-        password: str,
-    ):
-        super().__init__(
-            session=session,
-            security=MideaAirSecurity(login_key=clouds[cloud_name]["app_key"]),
-            app_id=clouds[cloud_name]["app_id"],
-            app_key=clouds[cloud_name]["app_key"],
-            account=account,
-            password=password,
-            api_url=clouds[cloud_name]["api_url"],
-        )
-        self._session_id = None
-
-    def _make_general_data(self):
-        data = {
-            "src": self._app_id,
-            "format": "2",
-            "stamp": datetime.datetime.now().strftime("%Y%m%d%H%M%S"),
-            "deviceId": self._device_id,
-            "reqId": token_hex(16),
-            "clientType": "1",
-            "appId": self._app_id,
-        }
-        if self._session_id is not None:
-            data.update({"sessionId": self._session_id})
-        return data
-
-    async def _api_request(self, endpoint: str, data: dict, header=None) -> dict | None:
-        header = header or {}
-        if not data.get("reqId"):
-            data.update({"reqId": token_hex(16)})
-        if not data.get("stamp"):
-            data.update({"stamp": datetime.datetime.now().strftime("%Y%m%d%H%M%S")})
-        url = self._api_url + endpoint
-
-        sign = self._security.sign(url, data, "")
-        data.update({"sign": sign})
-        if self._uid is not None:
-            header.update({"uid": self._uid})
-        if self._access_token is not None:
-            header.update({"accessToken": self._access_token})
-        response: dict = {"code": -1}
-        for i in range(0, 3):
-            try:
-                with self._api_lock:
-                    r = await self._session.request(
-                        "POST", url, headers=header, data=data, timeout=10
-                    )
-                    raw = await r.read()
-                    _LOGGER.debug(
-                        f"Midea cloud API url: {url}, data: {data}, response: {raw}"
-                    )
-                    response = json.loads(raw)
-                    break
-            except Exception as e:
-                _LOGGER.warning(f"Midea cloud API error, url: {url}, error: {repr(e)}")
-        if int(response["errorCode"]) == 0 and "result" in response:
-            return response["result"]
-        return None
-
-    async def login(self) -> bool:
-        if login_id := await self._get_login_id():
-            self._login_id = login_id
-            data = self._make_general_data()
-            data.update(
-                {
-                    "loginAccount": self._account,
-                    "password": self._security.encrypt_password(
-                        self._login_id, self._password
-                    ),
-                }
-            )
-            if response := await self._api_request(
-                endpoint="/v1/user/login", data=data
-            ):
-                self._access_token = response["accessToken"]
-                self._uid = response["userId"]
-                self._session_id = response["sessionId"]
-                return True
-        return False
-
-    async def list_appliances(self, home_id) -> dict | None:
-        data = self._make_general_data()
-        if response := await self._api_request(
-            endpoint="/v1/appliance/user/list/get", data=data
-        ):
-            appliances = {}
-            for appliance in response["list"]:
-                try:
-                    model_number = int(appliance.get("modelNumber", 0))
-                except ValueError:
-                    model_number = 0
-                device_info = {
-                    "name": appliance.get("name"),
-                    "type": int(appliance.get("type"), 16),
-                    "sn": appliance.get("sn"),
-                    "sn8": "",
-                    "model_number": model_number,
-                    "manufacturer_code": appliance.get("enterpriseCode", "0000"),
-                    "model": "",
-                    "online": appliance.get("onlineStatus") == "1",
-                }
-                device_info["sn8"] = (
-                    device_info.get("sn")[9:17] if len(device_info["sn"]) > 17 else ""
-                )
-                device_info["model"] = device_info.get("sn8")
-                appliances[int(appliance["id"])] = device_info
-            return appliances
-        return None
-
-
-def get_midea_cloud(
-    cloud_name: str, session: ClientSession, account: str, password: str
-) -> MideaCloud | None:
-    cloud = None
-    if cloud_name in clouds.keys():
-        cloud = globals()[clouds[cloud_name]["class_name"]](
-            cloud_name=cloud_name, session=session, account=account, password=password
-        )
-    return cloud
->>>>>>> 9b75ec46
+import base64
+import datetime
+import json
+import logging
+import time
+from secrets import token_hex
+from threading import Lock
+
+from aiohttp import ClientSession
+
+from .security import (
+    CloudSecurity,
+    MeijuCloudSecurity,
+    MideaAirSecurity,
+    MSmartCloudSecurity,
+)
+
+_LOGGER = logging.getLogger(__name__)
+
+clouds = {
+    "美的美居": {
+        "class_name": "MeijuCloud",
+        "app_id": "900",
+        "app_key": "46579c15",
+        "login_key": "ad0ee21d48a64bf49f4fb583ab76e799",
+        "iot_key": bytes.fromhex(
+            format(9795516279659324117647275084689641883661667, "x")
+        ).decode(),
+        "hmac_key": bytes.fromhex(
+            format(117390035944627627450677220413733956185864939010425, "x")
+        ).decode(),
+        "api_url": "https://mp-prod.smartmidea.net/mas/v5/app/proxy?alias=",
+    },
+    "MSmartHome": {
+        "class_name": "MSmartHomeCloud",
+        "app_id": "1010",
+        "app_key": "ac21b9f9cbfe4ca5a88562ef25e2b768",
+        "iot_key": bytes.fromhex(format(7882822598523843940, "x")).decode(),
+        "hmac_key": bytes.fromhex(
+            format(117390035944627627450677220413733956185864939010425, "x")
+        ).decode(),
+        "api_url": "https://mp-prod.appsmb.com/mas/v5/app/proxy?alias=",
+    },
+    "Midea Air": {
+        "class_name": "MideaAirCloud",
+        "app_id": "1117",
+        "app_key": "ff0cf6f5f0c3471de36341cab3f7a9af",
+        "api_url": "https://mapp.appsmb.com",
+    },
+    "NetHome Plus": {
+        "class_name": "MideaAirCloud",
+        "app_id": "1017",
+        "app_key": "3742e9e5842d4ad59c2db887e12449f9",
+        "api_url": "https://mapp.appsmb.com",
+    },
+    "Ariston Clima": {
+        "class_name": "MideaAirCloud",
+        "app_id": "1005",
+        "app_key": "434a209a5ce141c3b726de067835d7f0",
+        "api_url": "https://mapp.appsmb.com",
+    },
+}
+
+default_keys = {
+    99: {
+        "token": "ee755a84a115703768bcc7c6c13d3d629aa416f1e2fd798beb9f78cbb1381d09"
+        "1cc245d7b063aad2a900e5b498fbd936c811f5d504b2e656d4f33b3bbc6d1da3",
+        "key": "ed37bd31558a4b039aaf4e7a7a59aa7a75fd9101682045f69baf45d28380ae5c",
+    }
+}
+
+
+class MideaCloud:
+    def __init__(
+        self,
+        session: ClientSession,
+        security: CloudSecurity,
+        app_id: str,
+        app_key: str,
+        account: str,
+        password: str,
+        api_url: str,
+    ):
+        self._device_id = CloudSecurity.get_deviceid(account)
+        self._session = session
+        self._security = security
+        self._api_lock = Lock()
+        self._app_id = app_id
+        self._app_key = app_key
+        self._account = account
+        self._password = password
+        self._api_url = api_url
+        self._access_token = None
+        self._uid = None
+        self._login_id = None
+
+    def _make_general_data(self):
+        return {}
+
+    async def _api_request(self, endpoint: str, data: dict, header=None) -> dict | None:
+        header = header or {}
+        if not data.get("reqId"):
+            data.update({"reqId": token_hex(16)})
+        if not data.get("stamp"):
+            data.update({"stamp": datetime.datetime.now().strftime("%Y%m%d%H%M%S")})
+        random = str(int(time.time()))
+        url = self._api_url + endpoint
+        dump_data = json.dumps(data)
+        sign = self._security.sign("", dump_data, random)
+        header.update(
+            {
+                "content-type": "application/json; charset=utf-8",
+                "secretVersion": "1",
+                "sign": sign,
+                "random": random,
+            }
+        )
+        if self._uid is not None:
+            header.update({"uid": self._uid})
+        if self._access_token is not None:
+            header.update({"accessToken": self._access_token})
+        response: dict = {"code": -1}
+        for i in range(0, 3):
+            try:
+                with self._api_lock:
+                    r = await self._session.request(
+                        "POST", url, headers=header, data=dump_data, timeout=10
+                    )
+                    raw = await r.read()
+                    _LOGGER.debug(
+                        f"Midea cloud API url: {url}, data: {data}, response: {raw}"
+                    )
+                    response = json.loads(raw)
+                    break
+            except Exception as e:
+                _LOGGER.warning(f"Midea cloud API error, url: {url}, error: {repr(e)}")
+        if int(response["code"]) == 0 and "data" in response:
+            return response["data"]
+        return None
+
+    async def _get_login_id(self) -> str | None:
+        data = self._make_general_data()
+        data.update({"loginAccount": f"{self._account}"})
+        if response := await self._api_request(
+            endpoint="/v1/user/login/id/get", data=data
+        ):
+            return response.get("loginId")
+        return None
+
+    async def login(self) -> bool:
+        raise NotImplementedError()
+
+    async def get_keys(self, appliance_id: int):
+        result = {}
+        for method in [1, 2]:
+            udp_id = self._security.get_udp_id(appliance_id, method)
+            data = self._make_general_data()
+            data.update({"udpid": udp_id})
+            response = await self._api_request(
+                endpoint="/v1/iot/secure/getToken", data=data
+            )
+            if response and "tokenlist" in response:
+                for token in response["tokenlist"]:
+                    if token["udpId"] == udp_id:
+                        result[method] = {
+                            "token": token["token"].lower(),
+                            "key": token["key"].lower(),
+                        }
+        result.update(default_keys)
+        return result
+
+    async def list_home(self) -> dict | None:
+        return {1: "My home"}
+
+    async def list_appliances(self, home_id) -> dict | None:
+        raise NotImplementedError()
+
+    async def get_device_info(self, device_id: int):
+        if response := await self.list_appliances(home_id=None):
+            if device_id in response.keys():
+                return response[device_id]
+        return None
+
+    async def download_lua(
+        self,
+        path: str,
+        device_type: int,
+        sn: str,
+        model_number: str | None,
+        manufacturer_code: str = "0000",
+    ):
+        raise NotImplementedError()
+
+
+class MeijuCloud(MideaCloud):
+    def __init__(
+        self,
+        cloud_name: str,
+        session: ClientSession,
+        account: str,
+        password: str,
+    ):
+        super().__init__(
+            session=session,
+            security=MeijuCloudSecurity(
+                login_key=clouds[cloud_name]["login_key"],
+                iot_key=clouds[cloud_name]["iot_key"],
+                hmac_key=clouds[cloud_name]["hmac_key"],
+            ),
+            app_id=clouds[cloud_name]["app_id"],
+            app_key=clouds[cloud_name]["app_key"],
+            account=account,
+            password=password,
+            api_url=clouds[cloud_name]["api_url"],
+        )
+
+    async def login(self) -> bool:
+        if login_id := await self._get_login_id():
+            self._login_id = login_id
+            stamp = datetime.datetime.now().strftime("%Y%m%d%H%M%S")
+            data = {
+                "iotData": {
+                    "clientType": 1,
+                    "deviceId": self._device_id,
+                    "iampwd": self._security.encrypt_iam_password(
+                        self._login_id, self._password
+                    ),
+                    "iotAppId": self._app_id,
+                    "loginAccount": self._account,
+                    "password": self._security.encrypt_password(
+                        self._login_id, self._password
+                    ),
+                    "reqId": token_hex(16),
+                    "stamp": stamp,
+                },
+                "data": {
+                    "appKey": self._app_key,
+                    "deviceId": self._device_id,
+                    "platform": 2,
+                },
+                "timestamp": stamp,
+                "stamp": stamp,
+            }
+            if response := await self._api_request(
+                endpoint="/mj/user/login", data=data
+            ):
+                self._access_token = response["mdata"]["accessToken"]
+                self._security.set_aes_keys(
+                    self._security.aes_decrypt_with_fixed_key(response["key"]), None
+                )
+
+                return True
+        return False
+
+    async def list_home(self):
+        if response := await self._api_request(
+            endpoint="/v1/homegroup/list/get", data={}
+        ):
+            homes = {}
+            for home in response["homeList"]:
+                homes.update({int(home["homegroupId"]): home["name"]})
+            return homes
+        return None
+
+    async def list_appliances(self, home_id) -> dict | None:
+        data = {"homegroupId": home_id}
+        if response := await self._api_request(
+            endpoint="/v1/appliance/home/list/get", data=data
+        ):
+            appliances = {}
+            for home in response.get("homeList") or []:
+                for room in home.get("roomList") or []:
+                    for appliance in room.get("applianceList"):
+                        try:
+                            model_number = int(appliance.get("modelNumber", 0))
+                        except ValueError:
+                            model_number = 0
+                        device_info = {
+                            "name": appliance.get("name"),
+                            "type": int(appliance.get("type"), 16),
+                            "sn": (
+                                self._security.aes_decrypt(appliance.get("sn"))
+                                if appliance.get("sn")
+                                else ""
+                            ),
+                            "sn8": appliance.get("sn8", "00000000"),
+                            "model_number": model_number,
+                            "manufacturer_code": appliance.get(
+                                "enterpriseCode", "0000"
+                            ),
+                            "model": appliance.get("productModel"),
+                            "online": appliance.get("onlineStatus") == "1",
+                        }
+                        if (
+                            device_info.get("sn8") is None
+                            or len(device_info.get("sn8")) == 0
+                        ):
+                            device_info["sn8"] = "00000000"
+                        if (
+                            device_info.get("model") is None
+                            or len(device_info.get("model")) == 0
+                        ):
+                            device_info["model"] = device_info["sn8"]
+                        appliances[int(appliance["applianceCode"])] = device_info
+            return appliances
+        return None
+
+    async def get_device_info(self, device_id: int):
+        data = {"applianceCode": device_id}
+        if response := await self._api_request(
+            endpoint="/v1/appliance/info/get", data=data
+        ):
+            try:
+                model_number = int(response.get("modelNumber", 0))
+            except ValueError:
+                model_number = 0
+            device_info = {
+                "name": response.get("name"),
+                "type": int(response.get("type"), 16),
+                "sn": (
+                    self._security.aes_decrypt(response.get("sn"))
+                    if response.get("sn")
+                    else ""
+                ),
+                "sn8": response.get("sn8", "00000000"),
+                "model_number": model_number,
+                "manufacturer_code": response.get("enterpriseCode", "0000"),
+                "model": response.get("productModel"),
+                "online": response.get("onlineStatus") == "1",
+            }
+            if device_info.get("sn8") is None or len(device_info.get("sn8")) == 0:
+                device_info["sn8"] = "00000000"
+            if device_info.get("model") is None or len(device_info.get("model")) == 0:
+                device_info["model"] = device_info["sn8"]
+            return device_info
+        return None
+
+    async def download_lua(
+        self,
+        path: str,
+        device_type: int,
+        sn: str,
+        model_number: str | None,
+        manufacturer_code: str = "0000",
+    ):
+        data = {
+            "applianceSn": sn,
+            "applianceType": "0x%02X" % device_type,
+            "applianceMFCode": manufacturer_code,
+            "version": "0",
+            "iotAppId": self._app_id,
+        }
+        fnm = None
+        if response := await self._api_request(
+            endpoint="/v1/appliance/protocol/lua/luaGet", data=data
+        ):
+            res = await self._session.get(response["url"])
+            if res.status == 200:
+                lua = await res.text()
+                if lua:
+                    stream = (
+                        'local bit = require "bit"\n'
+                        + self._security.aes_decrypt_with_fixed_key(lua)
+                    )
+                    stream = stream.replace("\r\n", "\n")
+                    fnm = f"{path}/{response['fileName']}"
+                    with open(fnm, "w") as fp:
+                        fp.write(stream)
+        return fnm
+
+
+class MSmartHomeCloud(MideaCloud):
+    def __init__(
+        self,
+        cloud_name: str,
+        session: ClientSession,
+        account: str,
+        password: str,
+    ):
+        super().__init__(
+            session=session,
+            security=MSmartCloudSecurity(
+                login_key=clouds[cloud_name]["app_key"],
+                iot_key=clouds[cloud_name]["iot_key"],
+                hmac_key=clouds[cloud_name]["hmac_key"],
+            ),
+            app_id=clouds[cloud_name]["app_id"],
+            app_key=clouds[cloud_name]["app_key"],
+            account=account,
+            password=password,
+            api_url=clouds[cloud_name]["api_url"],
+        )
+        self._auth_base = base64.b64encode(
+            f"{self._app_key}:{clouds['MSmartHome']['iot_key']}".encode("ascii")
+        ).decode("ascii")
+
+    def _make_general_data(self):
+        return {
+            # "appVersion": self.APP_VERSION,
+            "src": self._app_id,
+            "format": "2",
+            "stamp": datetime.datetime.now().strftime("%Y%m%d%H%M%S"),
+            "platformId": "1",
+            "deviceId": self._device_id,
+            "reqId": token_hex(16),
+            "uid": self._uid,
+            "clientType": "1",
+            "appId": self._app_id,
+        }
+
+    async def _api_request(self, endpoint: str, data: dict, header=None) -> dict | None:
+        header = header or {}
+        header.update(
+            {"x-recipe-app": self._app_id, "authorization": f"Basic {self._auth_base}"}
+        )
+
+        return await super()._api_request(endpoint, data, header)
+
+    async def _re_route(self):
+        data = self._make_general_data()
+        data.update({"userType": "0", "userName": f"{self._account}"})
+        if response := await self._api_request(
+            endpoint="/v1/multicloud/platform/user/route", data=data
+        ):
+            if api_url := response.get("masUrl"):
+                self._api_url = api_url
+
+    async def login(self) -> bool:
+        await self._re_route()
+        if login_id := await self._get_login_id():
+            self._login_id = login_id
+            iot_data = self._make_general_data()
+            iot_data.pop("uid")
+            stamp = datetime.datetime.now().strftime("%Y%m%d%H%M%S")
+            iot_data.update(
+                {
+                    "iampwd": self._security.encrypt_iam_password(
+                        self._login_id, self._password
+                    ),
+                    "loginAccount": self._account,
+                    "password": self._security.encrypt_password(
+                        self._login_id, self._password
+                    ),
+                    "stamp": stamp,
+                }
+            )
+            data = {
+                "iotData": iot_data,
+                "data": {
+                    "appKey": self._app_key,
+                    "deviceId": self._device_id,
+                    "platform": "2",
+                },
+                "stamp": stamp,
+            }
+            if response := await self._api_request(
+                endpoint="/mj/user/login", data=data
+            ):
+                self._uid = response["uid"]
+                self._access_token = response["mdata"]["accessToken"]
+                self._security.set_aes_keys(
+                    response["accessToken"], response["randomData"]
+                )
+                return True
+        return False
+
+    async def list_appliances(self, home_id) -> dict | None:
+        data = self._make_general_data()
+        if response := await self._api_request(
+            endpoint="/v1/appliance/user/list/get", data=data
+        ):
+            appliances = {}
+            for appliance in response["list"]:
+                try:
+                    model_number = int(appliance.get("modelNumber", 0))
+                except ValueError:
+                    model_number = 0
+                device_info = {
+                    "name": appliance.get("name"),
+                    "type": int(appliance.get("type"), 16),
+                    "sn": (
+                        self._security.aes_decrypt(appliance.get("sn"))
+                        if appliance.get("sn")
+                        else ""
+                    ),
+                    "sn8": "",
+                    "model_number": model_number,
+                    "manufacturer_code": appliance.get("enterpriseCode", "0000"),
+                    "model": "",
+                    "online": appliance.get("onlineStatus") == "1",
+                }
+                device_info["sn8"] = (
+                    device_info.get("sn")[9:17] if len(device_info["sn"]) > 17 else ""
+                )
+                device_info["model"] = device_info.get("sn8")
+                appliances[int(appliance["id"])] = device_info
+            return appliances
+        return None
+
+    async def download_lua(
+        self,
+        path: str,
+        device_type: int,
+        sn: str,
+        model_number: str | None,
+        manufacturer_code: str = "0000",
+    ):
+        data = {
+            "clientType": "1",
+            "appId": self._app_id,
+            "format": "2",
+            "deviceId": self._device_id,
+            "iotAppId": self._app_id,
+            "applianceMFCode": manufacturer_code,
+            "applianceType": "0x%02X" % device_type,
+            "modelNumber": model_number,
+            "applianceSn": self._security.aes_encrypt_with_fixed_key(
+                sn.encode("ascii")
+            ).hex(),
+            "version": "0",
+            "encryptedType ": "2",
+        }
+        fnm = None
+        if response := await self._api_request(
+            endpoint="/v2/luaEncryption/luaGet", data=data
+        ):
+            res = await self._session.get(response["url"])
+            if res.status == 200:
+                lua = await res.text()
+                if lua:
+                    stream = (
+                        'local bit = require "bit"\n'
+                        + self._security.aes_decrypt_with_fixed_key(lua)
+                    )
+                    stream = stream.replace("\r\n", "\n")
+                    fnm = f"{path}/{response['fileName']}"
+                    with open(fnm, "w") as fp:
+                        fp.write(stream)
+        return fnm
+
+
+class MideaAirCloud(MideaCloud):
+    def __init__(
+        self,
+        cloud_name: str,
+        session: ClientSession,
+        account: str,
+        password: str,
+    ):
+        super().__init__(
+            session=session,
+            security=MideaAirSecurity(login_key=clouds[cloud_name]["app_key"]),
+            app_id=clouds[cloud_name]["app_id"],
+            app_key=clouds[cloud_name]["app_key"],
+            account=account,
+            password=password,
+            api_url=clouds[cloud_name]["api_url"],
+        )
+        self._session_id = None
+
+    def _make_general_data(self):
+        data = {
+            "src": self._app_id,
+            "format": "2",
+            "stamp": datetime.datetime.now().strftime("%Y%m%d%H%M%S"),
+            "deviceId": self._device_id,
+            "reqId": token_hex(16),
+            "clientType": "1",
+            "appId": self._app_id,
+        }
+        if self._session_id is not None:
+            data.update({"sessionId": self._session_id})
+        return data
+
+    async def _api_request(self, endpoint: str, data: dict, header=None) -> dict | None:
+        header = header or {}
+        if not data.get("reqId"):
+            data.update({"reqId": token_hex(16)})
+        if not data.get("stamp"):
+            data.update({"stamp": datetime.datetime.now().strftime("%Y%m%d%H%M%S")})
+        url = self._api_url + endpoint
+
+        sign = self._security.sign(url, data, "")
+        data.update({"sign": sign})
+        if self._uid is not None:
+            header.update({"uid": self._uid})
+        if self._access_token is not None:
+            header.update({"accessToken": self._access_token})
+        response: dict = {"code": -1}
+        for i in range(0, 3):
+            try:
+                with self._api_lock:
+                    r = await self._session.request(
+                        "POST", url, headers=header, data=data, timeout=10
+                    )
+                    raw = await r.read()
+                    _LOGGER.debug(
+                        f"Midea cloud API url: {url}, data: {data}, response: {raw}"
+                    )
+                    response = json.loads(raw)
+                    break
+            except Exception as e:
+                _LOGGER.warning(f"Midea cloud API error, url: {url}, error: {repr(e)}")
+        if int(response["errorCode"]) == 0 and "result" in response:
+            return response["result"]
+        return None
+
+    async def login(self) -> bool:
+        if login_id := await self._get_login_id():
+            self._login_id = login_id
+            data = self._make_general_data()
+            data.update(
+                {
+                    "loginAccount": self._account,
+                    "password": self._security.encrypt_password(
+                        self._login_id, self._password
+                    ),
+                }
+            )
+            if response := await self._api_request(
+                endpoint="/v1/user/login", data=data
+            ):
+                self._access_token = response["accessToken"]
+                self._uid = response["userId"]
+                self._session_id = response["sessionId"]
+                return True
+        return False
+
+    async def list_appliances(self, home_id) -> dict | None:
+        data = self._make_general_data()
+        if response := await self._api_request(
+            endpoint="/v1/appliance/user/list/get", data=data
+        ):
+            appliances = {}
+            for appliance in response["list"]:
+                try:
+                    model_number = int(appliance.get("modelNumber", 0))
+                except ValueError:
+                    model_number = 0
+                device_info = {
+                    "name": appliance.get("name"),
+                    "type": int(appliance.get("type"), 16),
+                    "sn": appliance.get("sn"),
+                    "sn8": "",
+                    "model_number": model_number,
+                    "manufacturer_code": appliance.get("enterpriseCode", "0000"),
+                    "model": "",
+                    "online": appliance.get("onlineStatus") == "1",
+                }
+                device_info["sn8"] = (
+                    device_info.get("sn")[9:17] if len(device_info["sn"]) > 17 else ""
+                )
+                device_info["model"] = device_info.get("sn8")
+                appliances[int(appliance["id"])] = device_info
+            return appliances
+        return None
+
+
+def get_midea_cloud(
+    cloud_name: str, session: ClientSession, account: str, password: str
+) -> MideaCloud | None:
+    cloud = None
+    if cloud_name in clouds.keys():
+        cloud = globals()[clouds[cloud_name]["class_name"]](
+            cloud_name=cloud_name, session=session, account=account, password=password
+        )
+    return cloud