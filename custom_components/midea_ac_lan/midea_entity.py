--- conflicted
+++ resolved
@@ -1,191 +1,180 @@
-from .const import DOMAIN
-from homeassistant.helpers.entity import Entity
-from homeassistant.const import (
-    DEVICE_CLASS_TEMPERATURE,
-    DEVICE_CLASS_HUMIDITY,
-    TEMP_CELSIUS,
-    PERCENTAGE
-)
-
-MIDEA_ENTITIES = {
-    0xac: {
-        "name": "Midea Air-conditioner",
-        "entities": {
-            "climate": {
-                "type": "climate",
-                "icon": "mdi:air-conditioner"
-            },
-            "aux_heat": {
-                "type": "switch",
-                "name": "Aux Heating",
-                "icon": "mdi:heat-wave"
-            },
-            "breezyless":{
-                "type": "switch",
-                "name": "Breezyless",
-                "icon": "mdi:tailwind"
-            },
-            "comfort_mode": {
-                "type": "switch",
-                "name": "Comfort Mode",
-                "icon": "mdi:alpha-c-circle"
-            },
-            "dry": {
-                "type": "switch",
-                "name": "Dry",
-                "icon": "mdi:air-filter"
-            },
-            "eco_mode": {
-                "type": "switch",
-                "name": "ECO Mode",
-                "icon": "mdi:alpha-e-circle"
-            },
-            "indirect_wind": {
-                "type": "switch",
-                "name": "Indirect Wind",
-                "icon": "mdi:tailwind"
-            },
-            "natural_wind": {
-                "type": "switch",
-                "name": "Natural Wind",
-                "icon": "mdi:tailwind"
-            },
-            "night_light": {
-                "type": "switch",
-                "name": "Night Light",
-                "icon": "mdi:lightbulb"
-            },
-            "prompt_tone": {
-                "type": "switch",
-                "name": "Prompt Tone",
-                "icon": "mdi:bell"
-            },
-            "screen_display": {
-                "type": "switch",
-                "name": "Screen Display",
-                "icon": "mdi:television-ambient-light"
-            },
-            # "sleep_mode": {
-            #    "type": "switch",
-            #    "name": "Sleep Mode",
-            #    "icon": "mdi:power-sleep"
-            # },
-            "smart_eye": {
-                "type": "switch",
-                "name": "Smart eye",
-                "icon": "mdi:eye"
-            },
-            "swing_horizontal": {
-                "type": "switch",
-                "name": "Swing Horizontal",
-                "icon": "mdi:arrow-split-vertical"
-            },
-            "swing_vertical": {
-                "type": "switch",
-                "name": "Swing Vertical",
-                "icon": "mdi:arrow-split-horizontal"
-            },
-            "turbo_mode": {
-                "type": "switch",
-                "name": "Turbo Mode",
-                "icon": "mdi:alpha-t-circle"
-            },
-            "indoor_humidity": {
-                "type": "sensor",
-                "name": "Indoor Humidity",
-                "device_class": DEVICE_CLASS_HUMIDITY,
-                "unit": PERCENTAGE
-            },
-            "indoor_temperature": {
-                "type": "sensor",
-                "name": "Indoor Temperature",
-                "device_class": DEVICE_CLASS_TEMPERATURE,
-                "unit": TEMP_CELSIUS
-            },
-            "outdoor_temperature": {
-                "type": "sensor",
-                "name": "Outdoor Temperature",
-                "device_class": DEVICE_CLASS_TEMPERATURE,
-                "unit": TEMP_CELSIUS
-            }
-        }
-    },
-    0xcc: {
-        "name": "Midea AC control panel (not supported yet)",
-        "entities": {
-            "climate": {
-                "type": "climate",
-                "icon": "hass:air-conditioner"
-            }
-        }
-    }
-}
-
-
-class MideaEntity(Entity):
-    def __init__(self, device, entity_key: str):
-        self._device = device
-        self._device.register_update(self.update_state)
-        self._config = MIDEA_ENTITIES[self._device.device_type]["entities"][entity_key]
-        self._entity_key = entity_key
-        self._unique_id = f"{DOMAIN}.{self._device.device_id}_{entity_key}"
-        self.entity_id = self._unique_id
-        self._available = True
-        self._device_name = f"Midea {self._device.device_id}"
-        self._device_info = {
-            "manufacturer": "Midea",
-            "model": self._device.model,
-            "identifiers": {(DOMAIN, self._device.device_id)},
-            "name": MIDEA_ENTITIES[self._device.device_type]["name"]
-        }
-    
-    @property
-    def device(self):
-        return self._device
-
-    @property
-    def device_info(self):
-        return self._device_info
-
-    @property
-    def unique_id(self):
-        return self._unique_id
-
-    @property
-    def should_poll(self):
-        return False  # self._config.get("should_poll")
-
-    @property
-    def state(self):
-        return getattr(self._device, self._entity_key)
-
-    @property
-    def name(self):
-        return f"{self._device_name} {self._config.get('name')}" if "name" in self._config \
-            else self._device_name
-
-    @property
-    def available(self):
-        return self._device.available
-
-    @property
-    def icon(self):
-        return self._config.get("icon")
-
-    def update_state(self, status):
-<<<<<<< HEAD
-        try:
-            if self._update_state(status):
-                self.schedule_update_ha_state()
-        except Exception:
-            pass
-
-
-=======
-        if self._entity_key in status or "available" in status:
-            try:
-                self.schedule_update_ha_state()
-            except Exception:
-                pass
-
->>>>>>> 90fd034d
+from .const import DOMAIN
+from homeassistant.helpers.entity import Entity
+from homeassistant.const import (
+    DEVICE_CLASS_TEMPERATURE,
+    DEVICE_CLASS_HUMIDITY,
+    TEMP_CELSIUS,
+    PERCENTAGE
+)
+
+MIDEA_ENTITIES = {
+    0xac: {
+        "name": "Midea Air-conditioner",
+        "entities": {
+            "climate": {
+                "type": "climate",
+                "icon": "mdi:air-conditioner"
+            },
+            "aux_heat": {
+                "type": "switch",
+                "name": "Aux Heating",
+                "icon": "mdi:heat-wave"
+            },
+            "breezyless":{
+                "type": "switch",
+                "name": "Breezyless",
+                "icon": "mdi:tailwind"
+            },
+            "comfort_mode": {
+                "type": "switch",
+                "name": "Comfort Mode",
+                "icon": "mdi:alpha-c-circle"
+            },
+            "dry": {
+                "type": "switch",
+                "name": "Dry",
+                "icon": "mdi:air-filter"
+            },
+            "eco_mode": {
+                "type": "switch",
+                "name": "ECO Mode",
+                "icon": "mdi:alpha-e-circle"
+            },
+            "indirect_wind": {
+                "type": "switch",
+                "name": "Indirect Wind",
+                "icon": "mdi:tailwind"
+            },
+            "natural_wind": {
+                "type": "switch",
+                "name": "Natural Wind",
+                "icon": "mdi:tailwind"
+            },
+            "night_light": {
+                "type": "switch",
+                "name": "Night Light",
+                "icon": "mdi:lightbulb"
+            },
+            "prompt_tone": {
+                "type": "switch",
+                "name": "Prompt Tone",
+                "icon": "mdi:bell"
+            },
+            "screen_display": {
+                "type": "switch",
+                "name": "Screen Display",
+                "icon": "mdi:television-ambient-light"
+            },
+            # "sleep_mode": {
+            #    "type": "switch",
+            #    "name": "Sleep Mode",
+            #    "icon": "mdi:power-sleep"
+            # },
+            "smart_eye": {
+                "type": "switch",
+                "name": "Smart eye",
+                "icon": "mdi:eye"
+            },
+            "swing_horizontal": {
+                "type": "switch",
+                "name": "Swing Horizontal",
+                "icon": "mdi:arrow-split-vertical"
+            },
+            "swing_vertical": {
+                "type": "switch",
+                "name": "Swing Vertical",
+                "icon": "mdi:arrow-split-horizontal"
+            },
+            "turbo_mode": {
+                "type": "switch",
+                "name": "Turbo Mode",
+                "icon": "mdi:alpha-t-circle"
+            },
+            "indoor_humidity": {
+                "type": "sensor",
+                "name": "Indoor Humidity",
+                "device_class": DEVICE_CLASS_HUMIDITY,
+                "unit": PERCENTAGE
+            },
+            "indoor_temperature": {
+                "type": "sensor",
+                "name": "Indoor Temperature",
+                "device_class": DEVICE_CLASS_TEMPERATURE,
+                "unit": TEMP_CELSIUS
+            },
+            "outdoor_temperature": {
+                "type": "sensor",
+                "name": "Outdoor Temperature",
+                "device_class": DEVICE_CLASS_TEMPERATURE,
+                "unit": TEMP_CELSIUS
+            }
+        }
+    },
+    0xcc: {
+        "name": "Midea AC control panel (not supported yet)",
+        "entities": {
+            "climate": {
+                "type": "climate",
+                "icon": "hass:air-conditioner"
+            }
+        }
+    }
+}
+
+
+class MideaEntity(Entity):
+    def __init__(self, device, entity_key: str):
+        self._device = device
+        self._device.register_update(self.update_state)
+        self._config = MIDEA_ENTITIES[self._device.device_type]["entities"][entity_key]
+        self._entity_key = entity_key
+        self._unique_id = f"{DOMAIN}.{self._device.device_id}_{entity_key}"
+        self.entity_id = self._unique_id
+        self._available = True
+        self._device_name = f"Midea {self._device.device_id}"
+        self._device_info = {
+            "manufacturer": "Midea",
+            "model": self._device.model,
+            "identifiers": {(DOMAIN, self._device.device_id)},
+            "name": MIDEA_ENTITIES[self._device.device_type]["name"]
+        }
+    
+    @property
+    def device(self):
+        return self._device
+
+    @property
+    def device_info(self):
+        return self._device_info
+
+    @property
+    def unique_id(self):
+        return self._unique_id
+
+    @property
+    def should_poll(self):
+        return False  # self._config.get("should_poll")
+
+    @property
+    def state(self):
+        return getattr(self._device, self._entity_key)
+
+    @property
+    def name(self):
+        return f"{self._device_name} {self._config.get('name')}" if "name" in self._config \
+            else self._device_name
+
+    @property
+    def available(self):
+        return self._device.available
+
+    @property
+    def icon(self):
+        return self._config.get("icon")
+
+    def update_state(self, status):
+        if self._entity_key in status or "available" in status:
+            try:
+                self.schedule_update_ha_state()
+            except Exception:
+                pass