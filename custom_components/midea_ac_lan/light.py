--- conflicted
+++ resolved
@@ -67,17 +67,13 @@
 
 
 class MideaLight(MideaEntity, LightEntity):
-<<<<<<< HEAD
-    def __init__(self, device: Any, entity_key: str) -> None:
-=======
     _attr_color_mode: ColorMode | str | None = None
     _attr_supported_color_modes: set[ColorMode] | set[str] | None = None
     _attr_supported_features: LightEntityFeature = LightEntityFeature(0)
 
     _device: Midea13Device
 
-    def __init__(self, device: Midea13Device, entity_key: str):
->>>>>>> cbeed993
+    def __init__(self, device: Midea13Device, entity_key: str) -> None:
         super().__init__(device, entity_key)
         self._attr_supported_features = _calc_supported_features(device)
         self._attr_supported_color_modes = _calc_supported_color_modes(device)
@@ -141,24 +137,7 @@
     def effect(self) -> str | None:
         return cast(str, self._device.get_attribute(X13Attributes.effect))
 
-<<<<<<< HEAD
-    @property
-    def supported_features(self) -> LightEntityFeature:
-        supported_features = 0
-        if self._device.get_attribute(X13Attributes.brightness):
-            supported_features |= SUPPORT_BRIGHTNESS
-        if self._device.get_attribute(X13Attributes.color_temperature):
-            supported_features |= SUPPORT_COLOR_TEMP
-        if self._device.get_attribute(X13Attributes.effect):
-            supported_features |= SUPPORT_EFFECT
-        if self._device.get_attribute(X13Attributes.rgb_color):
-            supported_features |= SUPPORT_COLOR
-        return supported_features
-
     def turn_on(self, **kwargs: Any) -> None:
-=======
-    def turn_on(self, **kwargs: Any):
->>>>>>> cbeed993
         if not self.is_on:
             self._device.set_attribute(attr=X13Attributes.power, value=True)
         for key in kwargs:
