import functools as ft
<<<<<<< HEAD
import logging
=======
>>>>>>> 2c3760ca

from homeassistant.components.water_heater import (
    WaterHeaterEntity,
    WaterHeaterEntityFeature,
)
from homeassistant.const import (
<<<<<<< HEAD
    ATTR_TEMPERATURE,
    CONF_DEVICE_ID,
    CONF_SWITCHES,
    PRECISION_HALVES,
    PRECISION_WHOLE,
    STATE_OFF,
    STATE_ON,
    Platform,
    UnitOfTemperature,
)

from .const import DEVICES, DOMAIN
from .midea.devices.c3.device import DeviceAttributes as C3Attributes
from .midea.devices.cd.device import DeviceAttributes as CDAttributes
from .midea.devices.e6.device import DeviceAttributes as E6Attributes
from .midea_devices import MIDEA_DEVICES
from .midea_entity import MideaEntity

=======
    Platform,
    UnitOfTemperature,
    PRECISION_WHOLE,
    PRECISION_HALVES,
    ATTR_TEMPERATURE,
    CONF_DEVICE_ID,
    CONF_SWITCHES,
    STATE_ON,
    STATE_OFF,
)
from .const import (
    DOMAIN,
    DEVICES
)
from .midea.devices.e6.device import DeviceAttributes as E6Attributes
from .midea.devices.c3.device import DeviceAttributes as C3Attributes
from .midea.devices.cd.device import DeviceAttributes as CDAttributes
from .midea_devices import MIDEA_DEVICES
from .midea_entity import MideaEntity

import logging
>>>>>>> 2c3760ca
_LOGGER = logging.getLogger(__name__)

E2_TEMPERATURE_MAX = 75
E2_TEMPERATURE_MIN = 30
E3_TEMPERATURE_MAX = 65
E3_TEMPERATURE_MIN = 35


async def async_setup_entry(hass, config_entry, async_add_entities):
    device_id = config_entry.data.get(CONF_DEVICE_ID)
    device = hass.data[DOMAIN][DEVICES].get(device_id)
<<<<<<< HEAD
    extra_switches = config_entry.options.get(CONF_SWITCHES, [])
    devs = []
    for entity_key, config in MIDEA_DEVICES[device.device_type]["entities"].items():
        if config["type"] == Platform.WATER_HEATER and (
            config.get("default") or entity_key in extra_switches
        ):
=======
    extra_switches = config_entry.options.get(
        CONF_SWITCHES, []
    )
    devs = []
    for entity_key, config in MIDEA_DEVICES[device.device_type]["entities"].items():
        if config["type"] == Platform.WATER_HEATER and (config.get("default") or entity_key in extra_switches):
>>>>>>> 2c3760ca
            if device.device_type == 0xE2:
                devs.append(MideaE2WaterHeater(device, entity_key))
            elif device.device_type == 0xE3:
                devs.append(MideaE3WaterHeater(device, entity_key))
            elif device.device_type == 0xE6:
                devs.append(MideaE6WaterHeater(device, entity_key, config["use"]))
            elif device.device_type == 0xC3:
                devs.append(MideaC3WaterHeater(device, entity_key))
            elif device.device_type == 0xCD:
                devs.append(MideaCDWaterHeater(device, entity_key))
    async_add_entities(devs)


class MideaWaterHeater(MideaEntity, WaterHeaterEntity):
    def __init__(self, device, entity_key):
        super().__init__(device, entity_key)
        self._operations = []

    @property
    def supported_features(self):
        return WaterHeaterEntityFeature.TARGET_TEMPERATURE

    @property
    def extra_state_attributes(self) -> dict:
        attrs = self._device.attributes
        if hasattr(self._device, "temperature_step"):
            attrs["target_temp_step"] = self._device.temperature_step
        return attrs

    @property
    def min_temp(self):
        return NotImplementedError

    @property
    def max_temp(self):
        return NotImplementedError

    @property
    def target_temperature_low(self):
        return self.min_temp

    @property
    def target_temperature_high(self):
        return self.max_temp

    @property
    def precision(self):
        return PRECISION_WHOLE

    @property
    def temperature_unit(self):
        return UnitOfTemperature.CELSIUS

    @property
    def current_operation(self):
<<<<<<< HEAD
        return (
            self._device.get_attribute("mode")
            if self._device.get_attribute("power")
            else STATE_OFF
        )
=======
        return self._device.get_attribute("mode") if self._device.get_attribute("power") else STATE_OFF
>>>>>>> 2c3760ca

    @property
    def current_temperature(self):
        return self._device.get_attribute("current_temperature")

    @property
    def target_temperature(self):
        return self._device.get_attribute("target_temperature")

    def set_temperature(self, **kwargs):
        if ATTR_TEMPERATURE not in kwargs:
            return
        temperature = int(kwargs.get(ATTR_TEMPERATURE))
        self._device.set_attribute("target_temperature", temperature)

    def set_operation_mode(self, operation_mode):
        self._device.set_attribute(attr="mode", value=operation_mode)

    @property
    def operation_list(self):
        return getattr(self._device, "preset_modes")

    def turn_on(self):
        self._device.set_attribute(attr="power", value=True)

    def turn_off(self):
        self._device.set_attribute(attr="power", value=False)

    async def async_turn_on(self, **kwargs):
        await self.hass.async_add_executor_job(ft.partial(self.turn_on, **kwargs))

    async def async_turn_off(self, **kwargs):
        await self.hass.async_add_executor_job(ft.partial(self.turn_off, **kwargs))

    def update_state(self, status):
        try:
            self.schedule_update_ha_state()
        except Exception as e:
<<<<<<< HEAD
            _LOGGER.debug(
                f"Entity {self.entity_id} update_state {repr(e)}, status = {status}"
            )
=======
            _LOGGER.debug(f"Entity {self.entity_id} update_state {repr(e)}, status = {status}")
>>>>>>> 2c3760ca


class MideaE2WaterHeater(MideaWaterHeater):
    def __init__(self, device, entity_key):
        super().__init__(device, entity_key)

    @property
    def min_temp(self):
        return E2_TEMPERATURE_MIN

    @property
    def max_temp(self):
        return E2_TEMPERATURE_MAX


class MideaE3WaterHeater(MideaWaterHeater):
    def __init__(self, device, entity_key):
        super().__init__(device, entity_key)

    @property
    def min_temp(self):
        return E3_TEMPERATURE_MIN

    @property
    def max_temp(self):
        return E3_TEMPERATURE_MAX

    @property
    def precision(self):
        return PRECISION_HALVES if self._device.precision_halves else PRECISION_WHOLE


class MideaC3WaterHeater(MideaWaterHeater):
    def __init__(self, device, entity_key):
        super().__init__(device, entity_key)

    @property
    def state(self):
<<<<<<< HEAD
        return (
            STATE_ON
            if self._device.get_attribute(C3Attributes.dhw_power)
            else STATE_OFF
        )
=======
        return STATE_ON if self._device.get_attribute(C3Attributes.dhw_power) else STATE_OFF
>>>>>>> 2c3760ca

    @property
    def current_temperature(self):
        return self._device.get_attribute(C3Attributes.tank_actual_temperature)

    @property
    def target_temperature(self):
        return self._device.get_attribute(C3Attributes.dhw_target_temp)

    def set_temperature(self, **kwargs):
        if ATTR_TEMPERATURE not in kwargs:
            return
        temperature = int(kwargs.get(ATTR_TEMPERATURE))
        self._device.set_attribute(C3Attributes.dhw_target_temp, temperature)

    @property
    def min_temp(self):
        return self._device.get_attribute(C3Attributes.dhw_temp_min)

    @property
    def max_temp(self):
        return self._device.get_attribute(C3Attributes.dhw_temp_max)

    def turn_on(self):
        self._device.set_attribute(attr=C3Attributes.dhw_power, value=True)

    def turn_off(self):
        self._device.set_attribute(attr=C3Attributes.dhw_power, value=False)


class MideaE6WaterHeater(MideaWaterHeater):
    _powers = [
        E6Attributes.heating_power,
        E6Attributes.main_power,
    ]
    _current_temperatures = [
        E6Attributes.heating_leaving_temperature,
        E6Attributes.bathing_leaving_temperature,
    ]
    _target_temperatures = [
        E6Attributes.heating_temperature,
        E6Attributes.bathing_temperature,
    ]

    def __init__(self, device, entity_key, use):
        super().__init__(device, entity_key)
        self._use = use
        self._power_attr = MideaE6WaterHeater._powers[self._use]
<<<<<<< HEAD
        self._current_temperature_attr = MideaE6WaterHeater._current_temperatures[
            self._use
        ]
        self._target_temperature_attr = MideaE6WaterHeater._target_temperatures[
            self._use
        ]
=======
        self._current_temperature_attr = MideaE6WaterHeater._current_temperatures[self._use]
        self._target_temperature_attr = MideaE6WaterHeater._target_temperatures[self._use]
>>>>>>> 2c3760ca

    @property
    def state(self):
        if self._use == 0:  # for heating
<<<<<<< HEAD
            return (
                STATE_ON
                if self._device.get_attribute(E6Attributes.main_power)
                and self._device.get_attribute(E6Attributes.heating_power)
                else STATE_OFF
            )
        else:  # for bathing
            return (
                STATE_ON
                if self._device.get_attribute(E6Attributes.main_power)
                else STATE_OFF
            )
=======
            return STATE_ON if \
                self._device.get_attribute(E6Attributes.main_power) and \
                self._device.get_attribute(E6Attributes.heating_power) \
                else STATE_OFF
        else:  # for bathing
            return STATE_ON if \
                self._device.get_attribute(E6Attributes.main_power) \
                else STATE_OFF
>>>>>>> 2c3760ca

    @property
    def current_temperature(self):
        return self._device.get_attribute(self._current_temperature_attr)

    @property
    def target_temperature(self):
        return self._device.get_attribute(self._target_temperature_attr)

    def set_temperature(self, **kwargs):
        if ATTR_TEMPERATURE not in kwargs:
            return
        temperature = int(kwargs.get(ATTR_TEMPERATURE))
        self._device.set_attribute(self._target_temperature_attr, temperature)

    @property
    def min_temp(self):
        return self._device.get_attribute(E6Attributes.min_temperature)[self._use]

    @property
    def max_temp(self):
        return self._device.get_attribute(E6Attributes.max_temperature)[self._use]

    def turn_on(self):
        self._device.set_attribute(attr=self._power_attr, value=True)

    def turn_off(self):
        self._device.set_attribute(attr=self._power_attr, value=False)


class MideaCDWaterHeater(MideaWaterHeater):
    def __init__(self, device, entity_key):
        super().__init__(device, entity_key)

    @property
    def supported_features(self):
<<<<<<< HEAD
        return (
            WaterHeaterEntityFeature.TARGET_TEMPERATURE
            | WaterHeaterEntityFeature.OPERATION_MODE
        )
=======
        return WaterHeaterEntityFeature.TARGET_TEMPERATURE | \
               WaterHeaterEntityFeature.OPERATION_MODE
>>>>>>> 2c3760ca

    @property
    def min_temp(self):
        return self._device.get_attribute(CDAttributes.min_temperature)

    @property
    def max_temp(self):
        return self._device.get_attribute(CDAttributes.max_temperature)<|MERGE_RESOLUTION|>--- conflicted
+++ resolved
@@ -1,15 +1,11 @@
 import functools as ft
-<<<<<<< HEAD
 import logging
-=======
->>>>>>> 2c3760ca
 
 from homeassistant.components.water_heater import (
     WaterHeaterEntity,
     WaterHeaterEntityFeature,
 )
 from homeassistant.const import (
-<<<<<<< HEAD
     ATTR_TEMPERATURE,
     CONF_DEVICE_ID,
     CONF_SWITCHES,
@@ -28,29 +24,6 @@
 from .midea_devices import MIDEA_DEVICES
 from .midea_entity import MideaEntity
 
-=======
-    Platform,
-    UnitOfTemperature,
-    PRECISION_WHOLE,
-    PRECISION_HALVES,
-    ATTR_TEMPERATURE,
-    CONF_DEVICE_ID,
-    CONF_SWITCHES,
-    STATE_ON,
-    STATE_OFF,
-)
-from .const import (
-    DOMAIN,
-    DEVICES
-)
-from .midea.devices.e6.device import DeviceAttributes as E6Attributes
-from .midea.devices.c3.device import DeviceAttributes as C3Attributes
-from .midea.devices.cd.device import DeviceAttributes as CDAttributes
-from .midea_devices import MIDEA_DEVICES
-from .midea_entity import MideaEntity
-
-import logging
->>>>>>> 2c3760ca
 _LOGGER = logging.getLogger(__name__)
 
 E2_TEMPERATURE_MAX = 75
@@ -62,21 +35,12 @@
 async def async_setup_entry(hass, config_entry, async_add_entities):
     device_id = config_entry.data.get(CONF_DEVICE_ID)
     device = hass.data[DOMAIN][DEVICES].get(device_id)
-<<<<<<< HEAD
     extra_switches = config_entry.options.get(CONF_SWITCHES, [])
     devs = []
     for entity_key, config in MIDEA_DEVICES[device.device_type]["entities"].items():
         if config["type"] == Platform.WATER_HEATER and (
             config.get("default") or entity_key in extra_switches
         ):
-=======
-    extra_switches = config_entry.options.get(
-        CONF_SWITCHES, []
-    )
-    devs = []
-    for entity_key, config in MIDEA_DEVICES[device.device_type]["entities"].items():
-        if config["type"] == Platform.WATER_HEATER and (config.get("default") or entity_key in extra_switches):
->>>>>>> 2c3760ca
             if device.device_type == 0xE2:
                 devs.append(MideaE2WaterHeater(device, entity_key))
             elif device.device_type == 0xE3:
@@ -132,15 +96,11 @@
 
     @property
     def current_operation(self):
-<<<<<<< HEAD
         return (
             self._device.get_attribute("mode")
             if self._device.get_attribute("power")
             else STATE_OFF
         )
-=======
-        return self._device.get_attribute("mode") if self._device.get_attribute("power") else STATE_OFF
->>>>>>> 2c3760ca
 
     @property
     def current_temperature(self):
@@ -179,13 +139,9 @@
         try:
             self.schedule_update_ha_state()
         except Exception as e:
-<<<<<<< HEAD
             _LOGGER.debug(
                 f"Entity {self.entity_id} update_state {repr(e)}, status = {status}"
             )
-=======
-            _LOGGER.debug(f"Entity {self.entity_id} update_state {repr(e)}, status = {status}")
->>>>>>> 2c3760ca
 
 
 class MideaE2WaterHeater(MideaWaterHeater):
@@ -224,15 +180,11 @@
 
     @property
     def state(self):
-<<<<<<< HEAD
         return (
             STATE_ON
             if self._device.get_attribute(C3Attributes.dhw_power)
             else STATE_OFF
         )
-=======
-        return STATE_ON if self._device.get_attribute(C3Attributes.dhw_power) else STATE_OFF
->>>>>>> 2c3760ca
 
     @property
     def current_temperature(self):
@@ -281,22 +233,16 @@
         super().__init__(device, entity_key)
         self._use = use
         self._power_attr = MideaE6WaterHeater._powers[self._use]
-<<<<<<< HEAD
         self._current_temperature_attr = MideaE6WaterHeater._current_temperatures[
             self._use
         ]
         self._target_temperature_attr = MideaE6WaterHeater._target_temperatures[
             self._use
         ]
-=======
-        self._current_temperature_attr = MideaE6WaterHeater._current_temperatures[self._use]
-        self._target_temperature_attr = MideaE6WaterHeater._target_temperatures[self._use]
->>>>>>> 2c3760ca
 
     @property
     def state(self):
         if self._use == 0:  # for heating
-<<<<<<< HEAD
             return (
                 STATE_ON
                 if self._device.get_attribute(E6Attributes.main_power)
@@ -309,16 +255,6 @@
                 if self._device.get_attribute(E6Attributes.main_power)
                 else STATE_OFF
             )
-=======
-            return STATE_ON if \
-                self._device.get_attribute(E6Attributes.main_power) and \
-                self._device.get_attribute(E6Attributes.heating_power) \
-                else STATE_OFF
-        else:  # for bathing
-            return STATE_ON if \
-                self._device.get_attribute(E6Attributes.main_power) \
-                else STATE_OFF
->>>>>>> 2c3760ca
 
     @property
     def current_temperature(self):
@@ -355,15 +291,10 @@
 
     @property
     def supported_features(self):
-<<<<<<< HEAD
         return (
             WaterHeaterEntityFeature.TARGET_TEMPERATURE
             | WaterHeaterEntityFeature.OPERATION_MODE
         )
-=======
-        return WaterHeaterEntityFeature.TARGET_TEMPERATURE | \
-               WaterHeaterEntityFeature.OPERATION_MODE
->>>>>>> 2c3760ca
 
     @property
     def min_temp(self):
