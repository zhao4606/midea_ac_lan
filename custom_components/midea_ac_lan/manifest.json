--- conflicted
+++ resolved
@@ -8,11 +8,6 @@
   "integration_type": "device",
   "iot_class": "local_push",
   "issue_tracker": "https://github.com/wuwentao/midea_ac_lan/issues",
-<<<<<<< HEAD
-  "requirements": ["pycryptodome", "midea-local==1.1.1"],
+  "requirements": ["pycryptodome", "midea-local==1.1.2"],
   "version": "v0.4.2"
-=======
-  "requirements": ["pycryptodome", "midea-local==1.1.2"],
-  "version": "v0.4.1"
->>>>>>> b714d219
 }