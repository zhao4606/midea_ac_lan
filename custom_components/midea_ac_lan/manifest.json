{
  "domain": "midea_ac_lan",
  "name": "Midea AC LAN",
  "config_flow": true,
<<<<<<< HEAD
  "version": "v0.1.19",
=======
  "version": "v0.2.0-Beta6",
>>>>>>> 90fd034d
  "documentation": "https://github.com/georgezhao2010/midea_ac_lan",
  "issue_tracker": "https://github.com/georgezhao2010/midea_ac_lan/issues",
  "iot_class": "local_push",
  "dependencies": [],
  "requirements": [],
  "codeowners": ["@georgezhao2010"]
}<|MERGE_RESOLUTION|>--- conflicted
+++ resolved
@@ -1,16 +1,12 @@
-{
-  "domain": "midea_ac_lan",
-  "name": "Midea AC LAN",
-  "config_flow": true,
-<<<<<<< HEAD
-  "version": "v0.1.19",
-=======
-  "version": "v0.2.0-Beta6",
->>>>>>> 90fd034d
-  "documentation": "https://github.com/georgezhao2010/midea_ac_lan",
-  "issue_tracker": "https://github.com/georgezhao2010/midea_ac_lan/issues",
-  "iot_class": "local_push",
-  "dependencies": [],
-  "requirements": [],
-  "codeowners": ["@georgezhao2010"]
+{
+  "domain": "midea_ac_lan",
+  "name": "Midea AC LAN",
+  "config_flow": true,
+  "version": "v0.2.0-Beta6",
+  "documentation": "https://github.com/georgezhao2010/midea_ac_lan",
+  "issue_tracker": "https://github.com/georgezhao2010/midea_ac_lan/issues",
+  "iot_class": "local_push",
+  "dependencies": [],
+  "requirements": [],
+  "codeowners": ["@georgezhao2010"]
 }