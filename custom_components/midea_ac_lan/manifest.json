{
  "domain": "midea_ac_lan",
  "name": "Midea AC LAN",
  "codeowners": ["@wuwentao", "@rokam", "@chemelli74", "@Necroneco"],
  "config_flow": true,
  "dependencies": [],
  "documentation": "https://github.com/wuwentao/midea_ac_lan#readme",
  "integration_type": "device",
  "iot_class": "local_push",
  "issue_tracker": "https://github.com/wuwentao/midea_ac_lan/issues",
  "loggers": ["midealocal"],
<<<<<<< HEAD
  "requirements": ["pycryptodome", "midea-local==6.0.2"],
  "version": "v0.6.5"
=======
  "requirements": ["pycryptodome", "midea-local==6.0.3"],
  "version": "v0.6.4"
>>>>>>> 5c728931
}<|MERGE_RESOLUTION|>--- conflicted
+++ resolved
@@ -9,11 +9,6 @@
   "iot_class": "local_push",
   "issue_tracker": "https://github.com/wuwentao/midea_ac_lan/issues",
   "loggers": ["midealocal"],
-<<<<<<< HEAD
-  "requirements": ["pycryptodome", "midea-local==6.0.2"],
+  "requirements": ["pycryptodome", "midea-local==6.0.3"],
   "version": "v0.6.5"
-=======
-  "requirements": ["pycryptodome", "midea-local==6.0.3"],
-  "version": "v0.6.4"
->>>>>>> 5c728931
 }