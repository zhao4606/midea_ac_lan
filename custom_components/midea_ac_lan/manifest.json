--- conflicted
+++ resolved
@@ -8,11 +8,6 @@
   "integration_type": "device",
   "iot_class": "local_push",
   "issue_tracker": "https://github.com/wuwentao/midea_ac_lan/issues",
-<<<<<<< HEAD
-  "requirements": ["pycryptodome", "midea-local==1.3.1"],
+  "requirements": ["pycryptodome", "midea-local==1.3.2"],
   "version": "v0.5.3"
-=======
-  "requirements": ["pycryptodome", "midea-local==1.3.2"],
-  "version": "v0.5.2"
->>>>>>> 45d4441e
 }