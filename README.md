--- conflicted
+++ resolved
@@ -1,10 +1,9 @@
-<<<<<<< HEAD
 # Midea AC LAN
 
 [![hacs_badge](https://img.shields.io/badge/HACS-Default-orange.svg)](https://github.com/hacs/integration)
 [![Donate](https://img.shields.io/badge/donate-BuyMeCoffee-yellow.svg)](https://www.buymeacoffee.com/georgezhao2010)
 [![Stable](https://img.shields.io/github/v/release/CyrielRct/midea_ac_lan)](https://github.com/CyrielRct/midea_ac_lan/releases/latest)
-[![Super-Linter](https://github.com/<OWNER>/<REPOSITORY>/actions/workflows/<WORKFLOW_FILE_NAME>/badge.svg)](https://github.com/marketplace/actions/super-linter)
+[![Super-Linter](https://github.com/wuwentao/midea_ac_lan/actions/workflows/linter.yml/badge.svg)](https://github.com/marketplace/actions/super-linter)
 
 > :warning: **This is a fork of midea_ac_lan done by Georgezhao**
 
@@ -186,158 +185,4 @@
 
 If you like this integration, why do not you support my works by buying me a coffee?
 
-[![Buy me a coffee](https://www.buymeacoffee.com/assets/img/custom_images/yellow_img.png)](https://www.buymeacoffee.com/georgezhao2010)
-=======
-# Midea AC LAN
-[![hacs_badge](https://img.shields.io/badge/HACS-Default-orange.svg)](https://github.com/hacs/integration)
-[![Donate](https://img.shields.io/badge/donate-BuyMeCoffee-yellow.svg)](https://www.buymeacoffee.com/georgezhao2010)
-[![Stable](https://img.shields.io/github/v/release/wuwentao/midea_ac_lan)](https://github.com/wuwentao/midea_ac_lan/releases/latest)
-
-> :warning: **This is a fork of Midea_ac_lan done by Georgezhao  **: As the project is in a vegetative state we have done a fork and merged some pending fixes. 
-I'm trying to get in touch with the maintainer at the moment to find a solution, and at the same time we're looking for people available to maintain the project, which is actively used by the community. please contact me if you can help !
-
-English | [简体中文](README_hans.md)
-
-Control your Midea M-Smart appliances via local area network.
-
-- Automated device discover and configuration based Home Assistant config flow UI.
-- Extra sensors and switches.
-- Synchronize status with the appliance by long TCP connection in time.
-
-This component inspired from the repository at [@mac-zhou](https://github.com/mac-zhou/midea-msmart) which provides similar functionality for Midea air conditioners. This component include verbatim or adapted portions of the code from his great projects.
-
-Thanks also to [@NeoAcheron](https://github.com/NeoAcheron/midea-ac-py).
-
-⭐If this component is helpful for you, please star it, it encourages me a lot.
-
-***❗Note: Home Assistant 2023.1 or higher required for this integration***
-
-# Supported brands
-
-![ariston](brands/ariston.png) ![beverly](brands/beverly.png) ![bugu](brands/bugu.png) ![carrier](brands/carrier.png)  ![colmo](brands/colmo.png) ![comfee](brands/comfee.png) ![electrolux](brands/electrolux.png) ![invertor](brands/invertor.png) ![littleswan](brands/littleswan.png) ![midea](brands/midea.png) ![netsu](brands/netsu.png) ![ProBreeze](brands/probreeze.png) ![rotenso](brands/rotenso.png) ![toshiba](brands/toshiba.png) ![vandelo](brands/vandelo.png) ![wahin](brands/wahin.png)
-
-And more.
-
-# Supported appliances
-
-| Type | Name                       | Documents          |
-|------|----------------------------|--------------------|
-| 13   | Light                      | [13.md](doc/13.md) |
-| 26   | Bathroom Master            | [26.md](doc/26.md) |
-| 34   | Sink Dishwasher            | [34.md](doc/34.md) |
-| 40   | Integrated Ceiling Fan     | [40.md](doc/40.md) |
-| A1   | Dehumidifier               | [A1.md](doc/A1.md) |
-| AC   | Air Conditioner            | [AC.md](doc/AC.md) |
-| B0   | Microwave Oven             | [B0.md](doc/B0.md) |
-| B1   | Electric Oven              | [B1.md](doc/B1.md) |
-| B3   | Dish Sterilizer            | [B3.md](doc/B3.md) |
-| B4   | Toaster                    | [B4.md](doc/B4.md) |
-| B6   | Range Hood                 | [B6.md](doc/B6.md) |
-| BF   | Microwave Steam Oven       | [BF.md](doc/BF.md) |
-| C2   | Toilet                     | [C2.md](doc/C2.md) |
-| C3   | Heat Pump Wi-Fi Controller | [C3.md](doc/C3.md) |
-| CA   | Refrigerator               | [CA.md](doc/CA.md) |
-| CC   | MDV Wi-Fi Controller       | [CC.md](doc/CC.md) |
-| CD   | Heat Pump Water Heater     | [CC.md](doc/CD.md) |
-| CE   | Fresh Air Appliance        | [CE.md](doc/CE.md) |
-| CF   | Heat Pump                  | [CF.md](doc/CF.md) |
-| DA   | Top Load Washer            | [DA.md](doc/DA.md) |
-| DB   | Front Load Washer          | [DB.md](doc/DB.md) |
-| DC   | Clothes Dryer              | [DC.md](doc/DC.md) |
-| E1   | Dishwasher                 | [E1.md](doc/E1.md) |
-| E2   | Electric Water Heater      | [E2.md](doc/E2.md) |
-| E3   | Gas Water Heater           | [E3.md](doc/E3.md) |
-| E6   | Gas Stove                  | [E6.md](doc/E6.md) |
-| E8   | Electric Slow Cooker       | [E8.md](doc/E8.md) |
-| EA   | Electric Rice Cooker       | [EA.md](doc/EA.md) |
-| EC   | Electric Pressure Cooker   | [EC.md](doc/EC.md) |
-| ED   | Water Drinking Appliance   | [ED.md](doc/ED.md) |
-| FA   | Fan                        | [FA.md](doc/FA.md) |
-| FB   | Electric Heater            | [FB.md](doc/FB.md) |
-| FC   | Air Purifier               | [FC.md](doc/FC.md) |
-| FD   | Humidifier                 | [FD.md](doc/FD.md) |
-
-# Installation
-Search 'Midea AC LAN' in HACS and install, or copy all files in `custom_components/midea_ac_lan` from [Latest Release](https://github.com/georgezhao2010/midea_ac_lan/releases/latest) to your `/custom_components/midea_ac_lan` in Home Assistant manually. 
-
-Restart Home Assistant.
-
-# Add device
-***❗Note: First, set a static IP address for your appliance in the router, in case the IP address of the appliance changes after set-up.***
-
-After installation, search and add component Midea AC LAN in Home Assistant integrations page.
-
-Or click [![Configuration](https://my.home-assistant.io/badges/config_flow_start.svg)](https://my.home-assistant.io/redirect/config_flow_start?domain=midea_ac_lan)
-
-***❗Note: During the configuration process, you may be asked to enter your Midea account and password. It's necessary to retrieve appliance information (Token and Key) from Midea cloud server. After all appliances configured, you can remove the Midea account configuration without affecting the use of the appliance.***
-
-After the account is configured, Click 'ADD DEVICE' once more to add new device. You could repeat the above action to add multiple devices.
-
-## Discover automatically
-Using this option, the component could auto-discover and list Midea M-Smart appliances in network or specified IP address, select one and add it in.
-
-You can also use an IP address to search within a specified network, such as `192.168.1.255`.
-
-***❗Note: Discovery automatically requires your appliances and your Home Assistant must be in the same sub-network. Otherwise, devices may not be auto-discovered.  Check this by yourself.***
-
-## Configure manually
-If you already know following information, you could add the appliance manually.
-- Appliance code
-- Appliance type (one of [Supported appliances](README.md#supported-appliances))
-- IP address
-- Port (default 6444)
-- Protocol version
-- Token
-- Key
-
-## List all appliances only
-Using this option, you can list all discoverable Midea M-Smart devices on the network, along with their IDs, types, SNs, and other information.
-
-***❗Note: For certain reasons, not all supported devices may be listed here.***
-
-# Configure
-
-Configure can be found in `Settings -> Devices & Services -> Midea AC LAN -> Devices -> CONFIGURE`.
-You can re-set the IP address when device IP changed.
-You can also add extra sensor and switch entities or customize your own device.
-
-## IP address
-Set the IP address of device. You can reset this when your device IP is changed.
-
-## Refresh interval
-Set the interval for actively refreshing the status of a single device (the unit is second) (30 by default and 0 means not refresh actively)
-Mostly the status update of Midea devices relies on the active information notification of the device, in which condition the status update in HA still works normally even if the refresh interval is set to be “0”. This component will also actively query the device status at regular intervals, and the default time is 30 seconds. Some devices do not have active information notifications when their status changed, so synchronization with the status in HA will be slower. If you are very concerned about the synchronization speed of the status, you can try to set a shorter status refresh interval.
-
-***❗Note: shorter refresh interval may mean more power consumption***
-
-## Extra sensor and switch entities
-After configuration, one of few main entity (e.g. climate entity) may be generated . If you want to make the attributes to extra sensor and switch entities, click CONFIGURE in Midea AC LAN integration card to choose (if your devices supported).
-
-## Customize
-Some types of device have their own configuration items, if your device does not work properly, you may need to customize it. Refer to the device documentation for specific information.
-
-The format of customizations must be JSON.
-
-If multiple customization items need to be configured, the settings must comply with the JSON format.
-
-Example
-```json
-{"refresh_interval": 15, "fan_speed":  100}
-```
-
-# Debug
-
-Turn on the debug log out，config in configuration.yaml
-```yaml
-logger:
-  default: warn
-  logs:
-    custom_components.midea_ac_lan: debug
-```
-
-# Support my works 
-
-If you like this integration, why do not you support my works by buying me a coffee?
-
-[![Buy me a coffee](https://www.buymeacoffee.com/assets/img/custom_images/yellow_img.png)](https://www.buymeacoffee.com/georgezhao2010)
->>>>>>> f9f8c525
+[![Buy me a coffee](https://www.buymeacoffee.com/assets/img/custom_images/yellow_img.png)](https://www.buymeacoffee.com/georgezhao2010)